# Copyright (C) 2021-2024 Université Gustave Eiffel.
# This file is part of the EasyFEA project.
# EasyFEA is distributed under the terms of the GNU General Public License v3 or later, see LICENSE.txt and CREDITS.md for more information.

"""Module providing an interface with Gmsh (https://gmsh.info/).\n
This module handles geometric objects (_Geom) to facilitate the creation of meshes on Gmsh."""

import gmsh
import sys
import os
import numpy as np
import matplotlib

# utilities
from ..utilities import Display, Folder, Tic
# geom
from ..Geoms import *
from ..Geoms import _Geom
# fem
from ._mesh import Mesh, ElemType
from ._group_elems import _GroupElem, GroupElemFactory

class Mesher:
    """Mesher class used to construct and generate the mesh via gmsh."""

    def __init__(self, openGmsh=False, gmshVerbosity=False, verbosity=False):
        """Creates a gmsh interface that handles _Geom objects.

        Parameters
        ----------
        openGmsh : bool, optional
            displays the mesh built in gmsh, by default False
        gmshVerbosity : bool, optional
            gmsh can write in the terminal, by default False
        verbosity : bool, optional
            the mesher can write in terminal, by default False
        """
    
        self.__openGmsh = openGmsh
        """gmsh can display the mesh"""
        self.__gmshVerbosity = gmshVerbosity
        """gmsh can write in the terminal"""
        self.__verbosity = verbosity
        """the mesher can write in terminal"""

        self._Init_gmsh()

        if verbosity:
            Display.Section("Init GMSH interface")

    def __CheckType(self, dim: int, elemType: str) -> None:
        """Checks that the element type is available."""
        if dim == 1:
            assert elemType in ElemType.Get_1D(), f"Must be in {ElemType.Get_1D()}"
        if dim == 2:
            assert elemType in ElemType.Get_2D(), f"Must be in {ElemType.Get_2D()}"
        elif dim == 3:
            assert elemType in ElemType.Get_3D(), f"Must be in {ElemType.Get_3D()}"
    
    def _Init_gmsh(self, factory: str= 'occ') -> None:
        """Initializes gmsh."""
        if not gmsh.isInitialized():
            gmsh.initialize()
        if self.__gmshVerbosity == False:
            gmsh.option.setNumber('General.Verbosity', 0)
        gmsh.model.add("model")
        if factory == 'occ':
            self._factory = gmsh.model.occ
        elif factory == 'geo':
            self._factory = gmsh.model.geo
        else:
            raise Exception("Unknow factory")
        
    def _Synchronize(self) -> None:
        """Synchronizes geometric entities created on gmsh."""

        factory = self._factory

        if factory == gmsh.model.occ:
            # If occ is used, checks whether objects have already been synchronized.
            ents1 = factory.getEntities()
            ents2 = gmsh.model.getEntities()            
            if len(ents1) != len(ents2):
                # Entities are not up to date
                factory.synchronize()
        else:
            factory.synchronize()
        
    def _Loop_From_Geom(self, geom: Union[Circle, Domain, Points, Contour]) -> tuple[int, list[int], list[int]]:
        """Creates a loop based on the geometric object.\n
        returns loop, lines, points"""

        if isinstance(geom, Circle):
            loop, lines, points = self._Loop_From_Circle(geom)[:3]
        elif isinstance(geom, Domain):
            loop, lines, points = self._Loop_From_Domain(geom)[:3]
        elif isinstance(geom, Points):
            contour = geom.Get_Contour()            
            loop, lines, points = self._Loop_From_Contour(contour)[:3]
        elif isinstance(geom, Contour):
            loop, lines, points = self._Loop_From_Contour(geom)[:3]
        else:
            raise Exception("Must be a circle, a domain, points or a contour.")
        
        return loop, lines, points
    
    def _Loop_From_Contour(self, contour: Contour) -> tuple[int, list[int], list[int], list[int], list[int]]:
        """Creates a loop with a contour object (list of Line, CircleArc, Points).\n
        returns loop, lines, points, openLines, openPoints
        """

        factory = self._factory

        points: list[int] = []
        lines: list[int] = []

        nGeom = len(contour.geoms)

        openPoints = []
        openLines = []

        for i, geom in enumerate(contour.geoms):

            assert isinstance(geom, (Line, CircleArc, Points)), "Must be a Line, CircleArc or Points"

            if i == 0:
                p1 = factory.addPoint(*geom.pt1.coord, geom.meshSize)
                if geom.pt1.isOpen: openPoints.append(p1)
                p2 = factory.addPoint(*geom.pt2.coord, geom.meshSize)
                if geom.pt2.isOpen: openPoints.append(p2)
                points.extend([p1,p2])
            elif i > 0 and i+1 < nGeom:
                p1 = p2
                p2 = factory.addPoint(*geom.pt2.coord, geom.meshSize)
                if geom.pt2.isOpen: openPoints.append(p2)
                points.append(p2)
            else:
                p1 = p2
                p2 = firstPoint

            if isinstance(geom, Line):

                line = factory.addLine(p1, p2)

                if geom.isOpen:
                    openLines.append(line)

                lines.append(line)

            elif isinstance(geom, CircleArc):                

                pC =  factory.addPoint(*geom.center.coord, geom.meshSize)
                p3 = factory.addPoint(*geom.pt3.coord)

                if np.abs(geom.angle) > np.pi:
                    line1 = factory.addCircleArc(p1, pC, p3)
                    line2 = factory.addCircleArc(p3, pC, p2)
                    lines.extend([line1, line2])
                    if geom.isOpen:
                        openLines.extend([line1, line2])
                else:                    
                    if factory == gmsh.model.occ:                        
                        line = factory.addCircleArc(p1, p3, p2, center=False)
                    else:
                        n = geom.n
                        line = factory.addCircleArc(p1, pC, p2, nx=n[0], ny=n[1], nz=n[2])
                    lines.append(line)
                    if geom.isOpen:
                        openLines.append(line)
                
                factory.remove([(0,pC)])
                factory.remove([(0,p3)])

            elif isinstance(geom, Points):
                
                # get points to construct the spline
                splinePoints = [factory.addPoint(*p.coord, geom.meshSize) for p in geom.points[1:-1]]                
                splinePoints.insert(0,p1)
                splinePoints.append(p2)                
                
                # list_line = []
                # for p in range(len(splinePoints)-1):
                #     list_line.append(factory.addLine(splinePoints[p], splinePoints[p+1]))                
                # lines.extend(list_line)
                # if geom.isOpen:
                #     openLines.extend(list_line)

                # last = points[-1]
                # points.pop(-1)
                # points.extend(splinePoints[1:])
                
                line = factory.addSpline(splinePoints)
                lines.append(line)
                if geom.isOpen:
                    openLines.append(line)

                factory.remove([(0,p) for p in splinePoints[1:-1]])

            if i == 0:
                firstPoint = p1
        
        loop = factory.addCurveLoop(lines)

        return loop, lines, points, openLines, openPoints

    def _Loop_From_Circle(self, circle: Circle) -> tuple[int, list[int], list[int]]:
        """Creates a loop with a circle object.\n
        returns loop, lines, points
        """

        factory = self._factory

        center = circle.center

        # Circle points                
        p0 = factory.addPoint(*center.coord, circle.meshSize) # center
        p1 = factory.addPoint(*circle.pt1.coord, circle.meshSize)
        p2 = factory.addPoint(*circle.pt2.coord, circle.meshSize)
        p3 = factory.addPoint(*circle.pt3.coord, circle.meshSize)
        p4 = factory.addPoint(*circle.pt4.coord, circle.meshSize)
        points = [p1, p2, p3, p4]

        # Circle arcs
        l1 = factory.addCircleArc(p1, p0, p2)
        l2 = factory.addCircleArc(p2, p0, p3)
        l3 = factory.addCircleArc(p3, p0, p4)
        l4 = factory.addCircleArc(p4, p0, p1)
        lines = [l1, l2, l3, l4]

        # Here we remove the point from the center of the circle
        # VERY IMPORTANT otherwise the point remains at the center of the circle.
        # We don't want any points not attached to the mesh
        factory.remove([(0,p0)], False)
        
        loop = factory.addCurveLoop([l1,l2,l3,l4])

        return loop, lines, points

    def _Loop_From_Domain(self, domain: Domain) -> tuple[int, list[int], list[int]]:
        """Creates a loop with a domain object.\n
        returns loop, lines, points
        """
        pt1 = domain.pt1
        pt2 = domain.pt2
        mS = domain.meshSize

        factory = self._factory

        p1 = factory.addPoint(pt1.x, pt1.y, pt1.z, mS)
        p2 = factory.addPoint(pt2.x, pt1.y, pt1.z, mS)
        p3 = factory.addPoint(pt2.x, pt2.y, pt1.z, mS)
        p4 = factory.addPoint(pt1.x, pt2.y, pt1.z, mS)
        points = [p1,p2,p3,p4]

        l1 = factory.addLine(p1, p2)
        l2 = factory.addLine(p2, p3)
        l3 = factory.addLine(p3, p4)
        l4 = factory.addLine(p4, p1)
        lines = [l1,l2,l3,l4]

        loop = factory.addCurveLoop(lines)
        
        return loop, lines, points

    def _Surface_From_Loops(self, loops: list[int]) -> int:
        """Creates a gmsh surface with a gmsh loop (must be a plane surface).\n
        returns surface
        """
        # must form a plane surface
        surface = self._factory.addPlaneSurface(loops)

        return surface
    
    def _Surfaces(self, contour: _Geom, inclusions: list[_Geom]=[],
                  elemType=ElemType.TRI3, isOrganised=False) -> tuple[list[int],list[int],list[int]]:
        """Creates gmsh surfaces.\n
        They must be plane surfaces otherwise you must use 'factory.addSurfaceFilling' function.\n
        returns surfaces, lines, points

        Parameters
        ----------
        contour : _Geom
            the object that creates the surface area
        inclusions : list[_Geom]
            hollow or filled objects contained in the contour surface.\n
            CAUTION: all inclusions must be contained within the contour and must not intersect.
        elemType : ElemType, optional
            element type used, by default TRI3
        isOrganised : bool, optional
            mesh is organized, by default False
        """

        assert isinstance(contour, _Geom), "The contour must be a geometric object."
        assert isinstance(inclusions, Iterable), "inclusions must be a list of geometric objects."

        factory = self._factory

        if elemType.startswith(("QUAD", "HEXA")):
            contour.meshSize *= 2
            for incl in inclusions:
                incl.meshSize *= 2

        # Creates a contour surface
        loopContour, lines, points = self._Loop_From_Geom(contour)

        # Creates all hollow and filled loops associated with inclusions
        hollowLoops, filledLoops = self.__Get_hollow_And_filled_Loops(inclusions)
        
        loops = [loopContour] # contour loop
        loops.extend(hollowLoops) # Hollow loops
        loops.extend(filledLoops) # Filled loops

        surfaces = [self._Surface_From_Loops(loops)] # first surface
        [surfaces.append(factory.addPlaneSurface([loop])) for loop in filledLoops] # Adds filled surfaces

        # The number of elements per line is calculated here to organize the surface if it can be.
        if not isOrganised or isinstance(contour, (Domain, Circle)) or len(inclusions) > 0:
            # Cannot be organized if there are inclusions.
            # It is not necessary to impose a number of elements for circles and domains!
            numElems = []
        else:
            # geom objects from contour or points
            if isinstance(contour, Contour):
                geoms = contour.geoms
            elif isinstance(contour, Points):
                geoms = contour.Get_Contour().geoms
            N = len(geoms) # number of geom in contour
            if N % 2 == 0: # N is odd
                numElems = [int(geom.length / geom.meshSize) for geom in geoms[:N//2]]
                numElems = numElems*2
            else:
                numElems = [int(geom.length / geom.meshSize) for geom in geoms]

        self._Surfaces_Organize(surfaces, elemType, isOrganised, numElems)

        return surfaces, lines, points
    
    def _Surfaces_Organize(self, surfaces: list[int], elemType: ElemType,
                           isOrganised=False, numElems:list[int]=[]) -> None:
        """Organize surfaces.

        Parameters
        ----------
        surfaces : list[int]
            list of gmsh surfaces
        elemType : ElemType
            element type
        isOrganised : bool, optional
            the mesh is organized, by default False
        numElems : list[int], optional
            number of elements per line, by default []
        """

        self._Synchronize() # mandatory

        setRecombine = elemType.startswith(("QUAD","HEXA"))
        
        for surf in surfaces:

            lines = gmsh.model.getBoundary([(2, surf)])
            if len(lines) == len(numElems):
                [gmsh.model.mesh.setTransfiniteCurve(l[1], int(n+1))
                    for l, n in zip(lines, numElems)]

            if isOrganised:                
                if len(lines) in [3, 4]:
                    # only works if the surface is formed by 3 or 4 lines
                    gmsh.model.mesh.setTransfiniteSurface(surf)

            if setRecombine:
                # see https://onelab.info/pipermail/gmsh/2010/005359.html
                gmsh.model.mesh.setRecombine(2, surf)
    
    def _Additional_Surfaces(self, dim: int, surfaces:list[_Geom], elemType, isOrganised) -> None:
        """Adds surfaces to existing dim entities.

        Parameters
        ----------
        dim : int
            dimension (dim >= 2)
        surfaces : list[_Geom]
            surfaces
        elemType : ElemType
            element type used
        isOrganised : bool
            mesh is organized
        """

        assert isinstance(surfaces, Iterable), "surfaces must be a list of geometric objects."
        
        assert dim >= 2

        factory = self._factory

        for surface in surfaces:
            # get old entities
            ents = factory.getEntities(dim)
            # Creates new surfaces
            if isinstance(surface, Union[Iterable, tuple]):
                # surface is a combination of a contour + inclusions
                newSurfaces = self._Surfaces(surface[0], surface[1], elemType, isOrganised)[0]
            else:
                # surface is just a contour
                newSurfaces = self._Surfaces(surface, [], elemType, isOrganised)[0]
            # Deletes or adds created entities to the current geometry.
            if surface.isHollow:
                factory.cut(ents, [(2, surf) for surf in newSurfaces])
            else:
                factory.fragment(ents, [(2, surf) for surf in newSurfaces], removeTool=False)

    def _Additional_Lines(self, dim: int, lines:list[Union[Line, CircleArc]]) -> None:
        """Adds lines to existing dim entities.

        Parameters
        ----------
        dim : int
            dimension (dim >= 1)
        lines : list[Union[Line, CircleArc]]
            lines
        """
        
        assert dim >= 1

        factory = self._factory

        for line in lines:
            ents = factory.getEntities(dim)
            if isinstance(line, Line):
                p1 = factory.addPoint(*line.pt1.coord, line.meshSize)
                p2 = factory.addPoint(*line.pt2.coord, line.meshSize)
                geom_line = factory.addLine(p1, p2)
            elif isinstance(line, CircleArc):
                p1 = factory.addPoint(*line.pt1.coord, line.meshSize) # start
                p2 = factory.addPoint(*line.pt2.coord, line.meshSize) # end
                p3 = factory.addPoint(*line.pt3.coord, line.meshSize) # mid
                geom_line = factory.addCircleArc(p1, p3, p2)
            else:
                raise Exception("You need to give lines or arcs.")
            factory.fragment(ents, [(1, geom_line)], removeTool=False)                

    def _Spline_From_Points(self, points: Points) -> tuple[int, list[int]]:
        """Creates a gmsh spline from points.\n
        returns spline, points"""

        meshSize = points.meshSize
        gmshPoints = [self._factory.addPoint(*p.coord, meshSize) for p in points.points]

        spline = self._factory.addSpline(gmshPoints)
        # remove all points except the first and the last points
        self._factory.remove([(0,p) for p in gmshPoints[1:-1]])

        # get first and last points
        points = [gmshPoints[0], gmshPoints[-1]]

        return spline, points
    
    __dict_name_dim = {
        0 : "P",
        1 : "L",
        2 : "S",
        3 : "V"
    }

    def _Set_PhysicalGroups(self, setPoints=True, setLines=True, setSurfaces=True, setVolumes=True) -> None:
        """Creates physical groups based on created entities."""
        
        self._Synchronize() # mandatory

        entities = np.asarray(self._factory.getEntities(), dtype=int)
        
        if entities.size == 0: return
        
        listDim = []
        if setPoints: listDim.append(0)            
        if setLines: listDim.append(1)            
        if setSurfaces: listDim.append(2)            
        if setVolumes: listDim.append(3)

        def _addPhysicalGroup(dim: int, tag: int, t:int) -> None:
            name = f"{self.__dict_name_dim[dim]}{t}"
            gmsh.model.addPhysicalGroup(dim, [tag], name=name)

        for dim in listDim:
            idx = entities[:,0]==dim
            tags = entities[idx, 1]
            [_addPhysicalGroup(dim, tag, t) for t, tag in enumerate(tags)]

    def _Extrude(self, surfaces: list[int], extrude=[0,0,1], elemType=ElemType.TETRA4, layers:list[int]=[]) -> list[tuple[int, int]]:
        """Extrudes gmsh surfaces and returns extruded entities.

        Parameters
        ----------
        surfaces : list[int]
            gmsh surfaces
        extrude : list, optional
            extrusion vector, by default [0,0,1]
        elemType : ElemType, optional
            element type used, by default "TETRA4"        
        layers: list[int], optional
            layers in the extrusion, by default []
        """
        
        factory = self._factory

        extruEntities = []

        if isinstance(layers, int):
            layers = [layers]

        if "TETRA" in elemType:
            recombine = False
        else:
            recombine = True
            if len(layers) == 0:
                layers = [1]

        entites = [(2, surf) for surf in surfaces]
        extru = factory.extrude(entites, *extrude, recombine=recombine, numElements=layers)
        extruEntities.extend(extru)

        return extruEntities
    
    def _Revolve(self, surfaces: list[int], axis: Line, angle: float=360.0, elemType: ElemType=ElemType.TETRA4, layers:list[int]=[30]) -> list[tuple[int, int]]:
        """Revolves gmsh surfaces and returns revolved entities.

        Parameters
        ----------
        surfaces : list[int]
            gmsh surfaces
        axis : Line
            rotation axis
        angle: float, optional
            rotation angle in deg, by default 360.0
        elemType : ElemType, optional
            element type used
        layers: list[int], optional
            layers in the rotation, by default [30]
        """
        
        factory = self._factory

        angle = angle * np.pi/180

        angleIs2PI = np.abs(angle) == 2 * np.pi

        if angleIs2PI:
            angle = angle / 2
            layers = [l//2 for l in layers]

        revolEntities = []

        if "TETRA" in elemType:
            recombine = False
        else:
            recombine = True
            if len(layers) == 0:
                layers = [3]

        entities = [(2,s) for s in surfaces]

        p0 = axis.pt1.coord
        a0 = Normalize_vect(axis.pt2.coord - p0)

        # Creates new entites
        revol = factory.revolve(entities, *p0, *a0, angle, layers, recombine=recombine)
        revolEntities.extend(revol)

        if angleIs2PI:
            revol = factory.revolve(entities, *p0, *a0, -angle, layers, recombine=recombine)
            revolEntities.extend(revol)

        return revolEntities
    
    def _Link_Contours(self, contour1: Contour, contour2: Contour, elemType: ElemType,
                      nLayers:int=0, numElems:list[int]=[]) -> list[tuple[int, int]]:
        """Link 2 contours and create a volume.\n
        Contours must be connectable, i.e. they must have the same number of points and lines.

        Parameters
        ----------
        contour1 : Contour
            the first contour
        contour2 : Contour
            the second contour
        elemType : ElemType
            element type used
        nLayers : int, optional
            number of layers joining the contours, by default 0
        numElems : list[int], optional
            number of elements for each lines in contour, by default []

        Returns
        -------
        list[tuple[int, int]]
            created entities
        """

        tic = Tic()

        factory = self._factory
        
        # specifies whether contour surfaces can be organized
        canBeOrganised = len(contour1.geoms) == 4
        # specifies if it is necessary to recombine bonding surfaces
        recombineLinkingSurf = 'HEXA' in elemType or 'PRISM' in elemType
        # useTransfinite = canBeOrganised and recombineLinkingSurf
        useTransfinite = recombineLinkingSurf
        
        loop1, lines1, points1 = self._Loop_From_Geom(contour1)
        loop2, lines2, points2 = self._Loop_From_Geom(contour2)

        surf1 = factory.addSurfaceFilling(loop1) # here we dont use self._Surfaces()
        surf2 = factory.addSurfaceFilling(loop2)

        # append entities together
        points = points1.copy(); points.extend(points2)
        lines = lines1.copy(); lines.extend(lines2)
        surfaces = [surf1, surf2]

        # checks that the given entities are linkable
        assert len(lines1) == len(lines2), "Must provide same number of lines."
        nP, nL = len(points1), len(lines1)
        assert nP == nL, "Must provide the same number of points as lines."

        nLayers = int(nLayers)

        # creates link between every points belonging to points1 and points2
        linkingLines = [factory.addLine(pi,pj) for pi, pj in zip(points1, points2)]

        lines.extend(linkingLines)

        corners: list[tuple[int, int, int, int]] = []

        for i in range(nP):
            j = i+1 if i+1 < nP else 0
            
            # get the lines to construct the surfaces
            l1 = lines1[i]
            l2 = linkingLines[j]
            l3 = lines2[i]
            l4 = linkingLines[i]
            # get the points of the surface
            p1, p2 = points1[i], points1[j]
            p3, p4 = points2[i], points2[j]
            # loop to create the surface (- are optionnal)
            loop = factory.addCurveLoop([l1,l2,-l3,-l4])
            # creates the surface and add it to linking surfaces
            surf = factory.addSurfaceFilling(loop)
            surfaces.append(surf)

            corners.append((p1,p2,p3,p4))
        
        vol = factory.addSurfaceLoop(surfaces)
        factory.addVolume([vol])

        # organize the mesh generation
        if useTransfinite:
            if len(numElems) == 0:                
                numElems = [int(geom.length / geom.meshSize) for geom in contour1.geoms]            
                assert len(numElems) == len(lines1)
        # Here, the following function will synchronize the created entities
        self._Surfaces_Organize([surf1, surf2], elemType, canBeOrganised, numElems)

        if nLayers > 0:
            # organize the transfinite lines
            [gmsh.model.mesh.setTransfiniteCurve(l, nLayers+1) for l in linkingLines]
            
            # surf must be transfinite to have a strucutred surfaces during the extrusion
            for s, surf in enumerate(surfaces[2:]):
                p1,p2,p3,p4 = corners[s]
                gmsh.model.mesh.setTransfiniteSurface(surf, cornerTags=[p1,p2,p3,p4])

                if recombineLinkingSurf:                    
                    # must recombine the surface in case we use PRISM or HEXA elements
                    gmsh.model.mesh.setRecombine(2, surf)

        if useTransfinite:
            gmsh.model.mesh.setTransfiniteVolume(vol, points)

        tic.Tac("Mesh","Link contours", self.__verbosity)

        # get entities
        entities = self.Get_Entities(points, lines, surfaces, [vol])

        return entities
    
    @staticmethod
    def Get_Entities(points=[], lines=[], surfaces=[], volumes=[]) -> list[tuple[int, int]]:
        """Get entities from from points, lines, surfaces and volumes tags"""
        entities = []
        entities.extend([(0,p) for p in points])
        entities.extend([(1,l) for l in lines])
        entities.extend([(2,s) for s in surfaces])
        entities.extend([(3,v) for v in volumes])
        return entities

    def Mesh_Import_mesh(self, mesh: str, setPhysicalGroups=False, coef=1.0) -> Mesh:
        """Creates the mesh from an *.msh file.

        Parameters
        ----------
        mesh : str
            *.msh file
        setPhysicalGroups : bool, optional
            creates physical groups, by default False
        coef : float, optional
            coef applied to the node coordinates, by default 1.0

        Returns
        -------
        Mesh
            Created mesh
        """

        self._Init_gmsh()

        tic = Tic()

        gmsh.open(mesh)
        
        tic.Tac("Mesh","Mesh import", self.__verbosity)

        if setPhysicalGroups:
            self._Set_PhysicalGroups()

        return self._Mesh_Get_Mesh(coef)

    def Mesh_Import_part(self, file: str, dim: int, meshSize=0.0, elemType: ElemType=None, refineGeoms=[None], folder="") -> Mesh:
        """Creates the mesh from *.stp or *.igs files.\n
        You can only use triangles or tetrahedrons.

        Parameters
        ----------
        file : str
            *.stp or *.igs files.\n
            Note that for igs files, entities cannot be recovered.
        meshSize : float, optional
            mesh size, by default 0.0
        elemType : ElemType, optional
            element type, by default "TRI3" or "TETRA4" depending on dim.
        refineGeoms : list[Domain|Circle|str]
            geometric objects to refine the mesh
        folder : str, optional
            default mesh.msh folder, by default "" does not save the mesh

        Returns
        -------
        Mesh
            Created mesh
        """
        
        # Allow other meshes -> this seems impossible - you have to create the mesh using gmsh to control the type of element.

        __doesNotWork = [ElemType.HEXA8.name, ElemType.HEXA20.name,
                         ElemType.PRISM6.name, ElemType.PRISM15.name] # keep .name to improve error display
        if elemType is None:
            elemType = ElemType.TRI3 if dim == 2 else ElemType.TETRA4
        elif elemType in __doesNotWork:
            from ..utilities.Display import MyPrintError
            MyPrintError(f"It is not possible to mesh an imported part with the following elements: {__doesNotWork}")
            elemType = ElemType.TETRA4 if elemType in [ElemType.HEXA8, ElemType.HEXA20] else ElemType.TETRA10
            MyPrintError(f"\nThe part will be meshed with {elemType} elements.")

        self._Init_gmsh() # Only work with occ !! Do not change

        assert meshSize >= 0.0, "Must be greater than or equal to 0."
        self.__CheckType(dim, elemType)
        
        tic = Tic()

        factory = self._factory

        if '.stp' in file or '.igs' in file:
            factory.importShapes(file)
        else:
            print("Must be a .stp or .igs file")

        if meshSize > 0:
            self.Set_meshSize(meshSize)

        self._Mesh_Refine(refineGeoms, meshSize)

        self._Set_PhysicalGroups(setPoints=False, setLines=True, setSurfaces=True, setVolumes=False)

        gmsh.option.setNumber("Mesh.MeshSizeMin", meshSize)
        gmsh.option.setNumber("Mesh.MeshSizeMax", meshSize)

        tic.Tac("Mesh","File import", self.__verbosity)

        self._Mesh_Generate(dim, elemType, folder=folder)

        return self._Mesh_Get_Mesh()

    def _Cracks_SetPhysicalGroups(self, cracks: list[Union[Line,Points,Contour,CircleArc]], entities: list[tuple]) -> tuple[int, int, int, int]:
        """Creates physical groups for cracks embeded in existing gmsh entities.\n
        returns crackLines, crackSurfaces, openPoints, openLines
        """

        assert isinstance(cracks, Iterable), "cracks must be a list of geometric objects."

        factory = self._factory

        if len(cracks) == 0:
            return None, None, None, None
        
        # lists containing open entities
        crack1D = []; openPoints = []
        crack2D = []; openLines = []

        entities0D = []
        entities1D = []
        entities2D = []

        for crack in cracks:
            if isinstance(crack, Line): # 1D CRACK
                # Creates points
                pt1 = crack.pt1
                p1 = factory.addPoint(pt1.x, pt1.y, pt1.z, crack.meshSize)
                pt2 = crack.pt2
                p2 = factory.addPoint(pt2.x, pt2.y, pt2.z, crack.meshSize)
                entities0D.extend([p1,p2])

                # Creates line
                line = factory.addLine(p1, p2)
                entities1D.append(line)

                if crack.isOpen:
                    crack1D.append(line)                
                    if pt1.isOpen: openPoints.append(p1)                        
                    if pt2.isOpen: openPoints.append(p2)

            elif isinstance(crack, Points):  # 1D CRACK

                loop, lines, points, openLns, openPts = self._Loop_From_Contour(crack.Get_Contour())

                self._factory.remove([(1,loop),(1,lines[-1])])
                
                entities0D.extend(points)
                entities1D.extend(lines[:-1])                

                if crack.isOpen:
                    crack1D.extend(lines[:-1])
                    openLines.extend(openLns)                    
                    openPoints.extend(openPts)

            elif isinstance(crack, Contour):  # 2D CRACK

                loop, lines, points, openLns, openPts = self._Loop_From_Contour(crack)
                try:
                    surf = self._Surface_From_Loops([loop])
                except Exception:
                    surf = self._factory.addSurfaceFilling(loop)
                
                entities0D.extend(points)
                entities1D.extend(lines)
                entities2D.append(surf)

                if crack.isOpen:
                    crack2D.append(surf)
                    openLines.extend(openLns)                    
                    openPoints.extend(openPts)

            elif isinstance(crack, CircleArc): # 1D CRACK
                
                # add points
                pC =  factory.addPoint(*crack.center.coord, crack.meshSize)
                p1 = factory.addPoint(*crack.pt1.coord, crack.meshSize)
                p2 = factory.addPoint(*crack.pt2.coord, crack.meshSize)
                p3 = factory.addPoint(*crack.pt3.coord, crack.meshSize)
                entities0D.extend([p1,p2,p3])

                # add lines
                line1 = factory.addCircleArc(p1, pC, p3)
                line2 = factory.addCircleArc(p3, pC, p2)
                lines = [line1, line2]
                entities1D.extend(lines)

                if crack.isOpen:
                    crack1D.extend(lines)
                    if crack.pt1.isOpen: openPoints.append(p1)
                    if crack.pt2.isOpen: openPoints.append(p2)
                    if crack.pt3.isOpen: openPoints.append(p3)
                
                factory.remove([(0,pC)], False)

            else:

                raise Exception("Cracks must be Line, Points, Contour or CircleArc")            

        newEntities = [(0, point) for point in entities0D]
        newEntities.extend([(1, line) for line in entities1D])
        newEntities.extend([(2, surf) for surf in entities2D])

        if factory == gmsh.model.occ:
            o, m = gmsh.model.occ.fragment(entities, newEntities)

        self._Synchronize() # mandatory

        crackLines = gmsh.model.addPhysicalGroup(1, crack1D) if len(crack1D) > 0 else None
        crackSurfaces = gmsh.model.addPhysicalGroup(2, crack2D) if len(crack2D) > 0 else None

        openPoints = gmsh.model.addPhysicalGroup(0, openPoints) if len(openPoints) > 0 else None
        openLines = gmsh.model.addPhysicalGroup(1, openLines) if len(openLines) > 0 else None

        return crackLines, crackSurfaces, openPoints, openLines

    def Mesh_Beams(self, beams: list, elemType=ElemType.SEG2, folder="") -> Mesh:
        """Creates a beam mesh.

        Parameters
        ----------
        beams : list[_Beam]
            list of Beams
        elemType : str, optional
            element type, by default "SEG2" ["SEG2", "SEG3", "SEG4"]
        folder : str, optional
            default mesh.msh folder, by default "" does not save the mesh

        Returns
        -------
        Mesh
            Created mesh
        """

        # materials
        from ..materials._beam import _Beam
        beams: list[_Beam] = beams

        assert isinstance(beams, Iterable), "beams must be a list of beams."

        self._Init_gmsh()
        self.__CheckType(1, elemType)

        tic = Tic()
        
        factory = self._factory

        points = [] 
        lines = []

        for beam in beams:
            line = beam.line
            
            pt1 = line.pt1; x1 = pt1.x; y1 = pt1.y; z1 = pt1.z
            pt2 = line.pt2; x2 = pt2.x; y2 = pt2.y; z2 = pt2.z

            p1 = factory.addPoint(x1, y1, z1, line.meshSize)
            p2 = factory.addPoint(x2, y2, z2, line.meshSize)
            points.append(p1)
            points.append(p2)

            line = factory.addLine(p1, p2)
            lines.append(line)        
        
        self._Set_PhysicalGroups(setLines=False)

        tic.Tac("Mesh","Beam mesh construction", self.__verbosity)

        self._Mesh_Generate(1, elemType, folder=folder)

        mesh = self._Mesh_Get_Mesh()

        def FuncAddTags(beam: _Beam):
            nodes = mesh.Nodes_Line(beam.line)
            for grp in mesh.Get_list_groupElem():
                grp.Set_Nodes_Tag(nodes, beam.name)
                grp.Set_Elements_Tag(nodes, beam.name)

        [FuncAddTags(beam) for beam in beams]

        return mesh

    def __Get_hollow_And_filled_Loops(self, inclusions: list[_Geom]) -> tuple[list[int], list[int]]:
        """Creates hollow and filled loops.

        Parameters
        ----------
        inclusions : Circle | Domain | Points | Contour
            geometric objects contained in the domain.

        Returns
        -------
        tuple[list[int], list[int]]
            created hollow and filled loops
        """
        hollowLoops = []
        filledLoops = []
        for objetGeom in inclusions:
            
            loop = self._Loop_From_Geom(objetGeom)[0]

            if objetGeom.isHollow:
                hollowLoops.append(loop)
            else:                
                filledLoops.append(loop)

        return hollowLoops, filledLoops

    def Mesh_2D(self, contour: _Geom, inclusions: list[_Geom]=[], elemType=ElemType.TRI3,
                cracks:list[_Geom]=[], refineGeoms: list[Union[_Geom,str]]=[],
                isOrganised=False, additionalSurfaces:list[_Geom]=[],
                additionalLines:list[Union[Line,CircleArc]]=[], folder="") -> Mesh:
        """Creates a 2D mesh from a contour and inclusions that must form a closed plane surface.

        Parameters
        ----------
        contour : _Geom
            geom object
        inclusions : list[Domain, Circle, Points, Contour], optional
            list of hollow and filled geom objects inside the domain
        elemType : str, optional
            element type, by default "TRI3" ["TRI3", "TRI6", "TRI10", "QUAD4", "QUAD8"]
        cracks : list[Line | Points | Countour]
            list of geom object used to create open or closed cracks 
        refineGeoms : list[Domain|Circle|str], optional
            list of geom object for mesh refinement, by default []
        isOrganised : bool, optional
            mesh is organized, by default False
        additionalSurfaces : list[_Geom]
            additional surfaces that will be added to or removed from the surfaces created by the contour and the inclusions. (e.g Domain, Circle, Contour, Points)
        additionalLines : list[Union[Line,CircleArc]]
            additional lines that will be added to the surfaces created by the contour and the inclusions. (e.g Domain, Circle, Contour, Points)
        folder : str, optional
            default mesh.msh folder, by default "" does not save the mesh

        Returns
        -------
        Mesh
            Created mesh
        """

        # this function only work for occ factory (# .fragment() & .getEntities())
        self._Init_gmsh('occ')
        self.__CheckType(2, elemType)

        tic = Tic()

        factory = self._factory

        self._Surfaces(contour, inclusions, elemType, isOrganised)
        self._Additional_Surfaces(2, additionalSurfaces, elemType, isOrganised)        
        self._Additional_Lines(2, additionalLines)

        # Recovers 2D entities
        entities2D = factory.getEntities(2)

        # Crack creation
        crackLines, __, openPoints, __ = self._Cracks_SetPhysicalGroups(cracks, entities2D)

<<<<<<< HEAD
        # get created surfaces        
        surfaces = [entity[1] for entity in factory.getEntities(2)]
        self._OrganiseSurfaces(surfaces, elemType, isOrganised)
        # if (len(cracks) > 0 and 'QUAD' in elemType) or len(additionalSurfaces) > 0:
        #     # dont delete
        #     self._Synchronize()
        #     surfaceTags = [s[1] for s in gmsh.model.getEntities(2)]
        #     self._OrganiseSurfaces(surfaceTags, elemType, isOrganised)
=======
        # get created surfaces
        surfaces = [entity[1] for entity in factory.getEntities(2)]
        self._Surfaces_Organize(surfaces, elemType, isOrganised)
>>>>>>> aa759dcf

        self._Mesh_Refine(refineGeoms, contour.meshSize)

        self._Set_PhysicalGroups()

        tic.Tac("Mesh","Geometry", self.__verbosity)

        self._Mesh_Generate(2, elemType, crackLines=crackLines, openPoints=openPoints, folder=folder)

        return self._Mesh_Get_Mesh()

    def Mesh_Extrude(self, contour: _Geom, inclusions: list[_Geom]=[],
                extrude=[0,0,1], layers:list[int]=[], elemType=ElemType.TETRA4,
                cracks: list[_Geom]=[], refineGeoms: list[Union[_Geom,str]]=[],
                isOrganised=False, additionalSurfaces:list[_Geom]=[],
                additionalLines:list[Union[Line,CircleArc]]=[], folder="") -> Mesh:
        """Creates a 3D mesh by extruding a surface constructed from a contour and inclusions.

        Parameters
        ----------
        contour : _Geom
            geom object
        inclusions : list[Domain, Circle, Points, Contour], optional
            list of hollow and filled geom objects inside the domain
        extrude : list, optional
            extrusion vector, by default [0,0,1]
        layers: list[int], optional
            layers in the extrusion, by default []
        elemType : str, optional
            element type, by default "TETRA4" ["TETRA4", "TETRA10", "HEXA8", "HEXA20", "PRISM6", "PRISM15"]
        cracks : list[Line | Points | Countour]
            list of geom object used to create open or closed cracks 
        refineGeoms : list[Domain|Circle|str], optional
            list of geom object for mesh refinement, by default []
        isOrganised : bool, optional
            mesh is organized, by default False
        additionalSurfaces : list[_Geom]
            additional surfaces that will be added to or removed from the surfaces created by the contour and the inclusions. (e.g Domain, Circle, Contour, Points)
        additionalLines : list[Union[Line,CircleArc]]
            additional lines that will be added to the surfaces created by the contour and the inclusions. (e.g Domain, Circle, Contour, Points)
        folder : str, optional
            default mesh.msh folder, by default "" does not save the mesh

        Returns
        -------
        Mesh
            Created mesh
        """
        
        # this function only work for occ factory (# .fragment() & .getEntities())
        self._Init_gmsh()
        self.__CheckType(3, elemType)
        
        tic = Tic()

        factory = self._factory

        self._Surfaces(contour, inclusions)
        self._Additional_Surfaces(2, additionalSurfaces, elemType, isOrganised)
        self._Additional_Lines(2, additionalLines)

        # get created surfaces        
        surfaces = [entity[1] for entity in factory.getEntities(2)]
        self._Surfaces_Organize(surfaces, elemType, isOrganised)

        self._Extrude(surfaces=surfaces, extrude=extrude, elemType=elemType, layers=layers)

        # get 3D entities
        entities3D = factory.getEntities(3)

        # creates cracks
        crackLines, crackSurfaces, openPoints, openLines = self._Cracks_SetPhysicalGroups(cracks, entities3D)

        self._Mesh_Refine(refineGeoms, contour.meshSize, extrude=extrude)

        self._Set_PhysicalGroups()

        tic.Tac("Mesh","Geometry", self.__verbosity)

        self._Mesh_Generate(3, elemType, folder=folder, crackLines=crackLines, crackSurfaces=crackSurfaces, openPoints=openPoints, openLines=openLines)
        
        return self._Mesh_Get_Mesh()
    
    def Mesh_Revolve(self, contour: _Geom, inclusions: list[_Geom]=[],
                     axis: Line=Line(Point(), Point(0,1)), angle=360, layers:list[int]=[30], elemType=ElemType.TETRA4,
                     cracks: list[_Geom]=[], refineGeoms: list[Union[_Geom,str]]=[],
                     isOrganised=False, additionalSurfaces:list[_Geom]=[],
                     additionalLines:list[Union[Line,CircleArc]]=[],  folder="") -> Mesh:
        """Creates a 3D mesh by rotating a surface along an axis.

        Parameters
        ----------
        contour : _Geom
            geometry that builds the contour
        inclusions : list[Domain, Circle, Points, Contour], optional
            list of hollow and filled geom objects inside the domain
        axis : Line, optional
            revolution axis, by default Line(Point(), Point(0,1))
        angle : float|int, optional
            revolution angle in [deg], by default 360
        layers: list[int], optional
            layers in extrusion, by default [30]
        elemType : ElemType, optional
            element type, by default "TETRA4" ["TETRA4", "TETRA10", "HEXA8", "HEXA20", "PRISM6", "PRISM15"]
        cracks : list[Line | Points | Countour]
            list of geom object used to create open or closed cracks 
        refineGeoms : list[Domain|Circle|str], optional
            list of geom object for mesh refinement, by default []
        isOrganised : bool, optional
            mesh is organized, by default False
        additionalSurfaces : list[_Geom]
            additional surfaces that will be added to or removed from the surfaces created by the contour and the inclusions. (e.g Domain, Circle, Contour, Points)
        additionalLines : list[Union[Line,CircleArc]]
            additional lines that will be added to the surfaces created by the contour and the inclusions. (e.g Domain, Circle, Contour, Points)
        folder : str, optional
            default mesh.msh folder, by default "" does not save the mesh

        Returns
        -------
        Mesh
            Created mesh
        """

        # this function only work for occ factory (# .fragment() & .getEntities())
        self._Init_gmsh()
        self.__CheckType(3, elemType)
        
        tic = Tic()
        
        factory = self._factory

        self._Surfaces(contour, inclusions)
        self._Additional_Surfaces(2, additionalSurfaces, elemType, isOrganised)
        self._Additional_Lines(2, additionalLines)

        # get created surfaces
        surfaces = [entity[1] for entity in factory.getEntities(2)]
        self._Surfaces_Organize(surfaces, elemType, isOrganised)
        
        self._Revolve(surfaces=surfaces, axis=axis, angle=angle, elemType=elemType, layers=layers)

        # get 3D entities
        entities3D = factory.getEntities(3)

        # creates crack
        crackLines, crackSurfaces, openPoints, openLines = self._Cracks_SetPhysicalGroups(cracks, entities3D)

        self._Mesh_Refine(refineGeoms, contour.meshSize)

        self._Set_PhysicalGroups()

        tic.Tac("Mesh","Geometry", self.__verbosity)

        self._Mesh_Generate(3, elemType, folder=folder, crackLines=crackLines, crackSurfaces=crackSurfaces, openPoints=openPoints, openLines=openLines)

        return self._Mesh_Get_Mesh()
    
    def Create_posFile(self, coord: np.ndarray, values: np.ndarray, folder: str, filename="data") -> str:
        """Creates of a *.pos file that can be used to refine a mesh in a zone.

        Parameters
        ----------
        coord : np.ndarray
            coordinates of values
        values : np.ndarray
            scalar nodes values
        folder : str
            save folder
        filename : str, optional
            *.pos file name, by default "data".

        Returns
        -------
        str
            Returns the path to the created *.pos file
        """

        assert isinstance(coord, np.ndarray), "Must be a numpy array"
        assert coord.shape[1] == 3, "Must be of dimension (n, 3)"

        assert values.shape[0] == coord.shape[0], "values and coordo must be get the same number of lines"

        data = np.append(coord, values.reshape(-1, 1), axis=1)

        self._Init_gmsh()

        view = gmsh.view.add("scalar points")

        gmsh.view.addListData(view, "SP", coord.shape[0], data.ravel())

        path = Folder.New_File(f"{filename}.pos", folder)

        gmsh.view.write(view, path)

        return path
    
    def Set_meshSize(self, meshSize:float) -> None:
        """Sets the mesh size"""
        self._Synchronize() # mandatory
        gmsh.model.mesh.setSize(self._factory.getEntities(0), meshSize)
    
    def _Mesh_Refine(self, refineGeoms: list[Union[Domain,Circle,str]], meshSize: float, extrude=[0,0,1]) -> None:
        """Sets a background mesh

        Parameters
        ----------
        refineGeoms : list[Domain|Circle|str]
            Geometric objects to refine de background mesh
        meshSize : float
            size of elements outside the domain
        """

        # See t10.py in the gmsh tutorials
        # https://gitlab.onelab.info/gmsh/gmsh/blob/master/tutorials/python/t10.py

        assert isinstance(refineGeoms, Iterable), "refineGeoms must be a list of geometric objects."

        if refineGeoms is None or len(refineGeoms) == 0: return

        fields = []

        for geom in refineGeoms:

            if isinstance(geom, Domain):

                coordo = np.array([point.coord  for point in geom.points])

                field = gmsh.model.mesh.field.add("Box")
                gmsh.model.mesh.field.setNumber(field, "VIn", geom.meshSize)
                gmsh.model.mesh.field.setNumber(field, "VOut", meshSize)
                gmsh.model.mesh.field.setNumber(field, "XMin", coordo[:,0].min())
                gmsh.model.mesh.field.setNumber(field, "XMax", coordo[:,0].max())
                gmsh.model.mesh.field.setNumber(field, "YMin", coordo[:,1].min())
                gmsh.model.mesh.field.setNumber(field, "YMax", coordo[:,1].max())
                gmsh.model.mesh.field.setNumber(field, "ZMin", coordo[:,2].min())
                gmsh.model.mesh.field.setNumber(field, "ZMax", coordo[:,2].max())

            elif isinstance(geom, Circle):

                pC = geom.center
                field = gmsh.model.mesh.field.add("Cylinder")
                gmsh.model.mesh.field.setNumber(field, "VIn", geom.meshSize)
                gmsh.model.mesh.field.setNumber(field, "VOut", meshSize)
                gmsh.model.mesh.field.setNumber(field, "Radius", geom.diam/2)
                gmsh.model.mesh.field.setNumber(field, "XCenter", pC.x)
                gmsh.model.mesh.field.setNumber(field, "YCenter", pC.y)
                gmsh.model.mesh.field.setNumber(field, "ZCenter", pC.z)                
                gmsh.model.mesh.field.setNumber(field, "XAxis", extrude[0])
                gmsh.model.mesh.field.setNumber(field, "YAxis", extrude[1])
                gmsh.model.mesh.field.setNumber(field, "ZAxis", extrude[2])

            elif isinstance(geom, str):

                if not Folder.Exists(geom) :
                    print("The .pos file does not exist.")
                    continue

                if ".pos" not in geom:
                    print("Must provide a .pos file")
                    continue

                gmsh.merge(geom)

                # Add the post-processing view as a new size field:
                field = gmsh.model.mesh.field.add("PostView")
                # gmsh.model.mesh.field.setNumber(field, "ViewIndex", 0)
                # gmsh.model.mesh.field.setNumber(field, "UseClosest", 0)

            elif geom is None:
                continue

            else:
                print("refineGeoms must be of type Domain, Circle, str(.pos file)")
            
            fields.append(field)

        # Let's use the minimum of all the fields as the mesh size field:
        minField = gmsh.model.mesh.field.add("Min")
        gmsh.model.mesh.field.setNumbers(minField, "FieldsList", fields)
        gmsh.model.mesh.field.setAsBackgroundMesh(minField)

        # Finally, while the default "Frontal-Delaunay" 2D meshing algorithm
        # (Mesh.Algorithm = 6) usually leads to the highest quality meshes, the
        # "Delaunay" algorithm (Mesh.Algorithm = 5) will handle complex mesh size fields
        # better - in particular size fields with large element size gradients:
        gmsh.option.setNumber("Mesh.Algorithm", 5)

    @staticmethod
    def _Set_mesh_order(elemType: str) -> None:
        """Sets the mesh order"""
        if elemType in ["TRI3","QUAD4"]:
            gmsh.model.mesh.set_order(1)
        elif elemType in ["SEG3", "TRI6", "QUAD8", "TETRA10", "HEXA20", "PRISM15"]:
            if elemType in ["QUAD8", "HEXA20", "PRISM15"]:
                gmsh.option.setNumber('Mesh.SecondOrderIncomplete', 1)
            gmsh.model.mesh.set_order(2)
        elif elemType in ["SEG4", "TRI10"]:
            gmsh.model.mesh.set_order(3)
        elif elemType in ["SEG5", "TRI15"]:
            gmsh.model.mesh.set_order(4)

    def _Set_mesh_algorithm(self, elemType: ElemType) -> None:
        """Sets the mesh algorithm.\n
        Mesh.Algorithm
            2D mesh algorithm (1: MeshAdapt, 2: Automatic, 3: Initial mesh only, 5: Delaunay, 6: Frontal-Delaunay, 7: BAMG, 8: Frontal-Delaunay for Quads, 9: Packing of Parallelograms, 11: Quasi-structured Quad)
            Default value: 6

        Mesh.Algorithm3D
            3D mesh algorithm (1: Delaunay, 3: Initial mesh only, 4: Frontal, 7: MMG3D, 9: R-tree, 10: HXT)
            Default value: 1            

        Mesh.RecombinationAlgorithm
            Mesh recombination algorithm (0: simple, 1: blossom, 2: simple full-quad, 3: blossom full-quad)
            Default value: 1        

        Mesh.SubdivisionAlgorithm
            Mesh subdivision algorithm (0: none, 1: all quadrangles, 2: all hexahedra, 3: barycentric)
            Default value: 0
        """

        if elemType in ElemType.Get_1D() or elemType in ElemType.Get_2D():
            meshAlgorithm = 6 # 6: Frontal-Delaunay
        elif elemType in ElemType.Get_3D():
            meshAlgorithm = 1 # 1: Delaunay
        gmsh.option.setNumber("Mesh.Algorithm", meshAlgorithm)

        recombineAlgorithm = 1
        if elemType in [ElemType.QUAD4, ElemType.QUAD8]:
            subdivisionAlgorithm = 1
        else:
            subdivisionAlgorithm = 0        

        gmsh.option.setNumber("Mesh.RecombinationAlgorithm", recombineAlgorithm)
        gmsh.option.setNumber("Mesh.SubdivisionAlgorithm", subdivisionAlgorithm)

    def _Mesh_Generate(self, dim: int, elemType: str,
                 crackLines:int=None, crackSurfaces:int=None, openPoints:int=None, openLines:int=None,
                 folder="", filename="mesh") -> None:
        """Generates the mesh with the available created entities.

        Parameters
        ----------
        dim : int
            mesh dimension (e.g 1, 2, 3)
        elemType : str
            element type
        crackLines : int, optional
            physical group for crack lines (associated with openPoints), by default None
        crackSurfaces : int, optional
            physical group for crack surfaces (associated with openLines), by default None
        openPoints: int, optional
            physical group for open points, by default None
        openLines : int, optional
            physical group for open lines, by default None
        folder : str, optional
            default mesh.msh folder, by default "" does not save the mesh
        filename : str, optional
            mesh saving file as filename.msh, by default mesh
        """
        
        self._Set_mesh_algorithm(elemType)
        self._Synchronize() # mandatory

        tic = Tic()

        gmsh.model.mesh.generate(dim)
        
        # sets mesh order
        Mesher._Set_mesh_order(elemType)

        if dim > 1:
            # remove all duplicated nodes and elements
            gmsh.model.mesh.removeDuplicateNodes()
            gmsh.model.mesh.removeDuplicateElements()

        # PLUGIN CRACK
        if crackSurfaces != None or crackLines != None:

            if crackLines != None: # 1D CRACKS
                gmsh.plugin.setNumber("Crack", "Dimension", 1)
                gmsh.plugin.setNumber("Crack", "PhysicalGroup", crackLines)
                if openPoints != None:
                    gmsh.plugin.setNumber("Crack", "OpenBoundaryPhysicalGroup", openPoints)
                gmsh.plugin.run("Crack") # DONT DELETE must be called for lines and surfaces
            
            if crackSurfaces != None: # 2D CRACKS                
                gmsh.plugin.setNumber("Crack", "Dimension", 2)
                gmsh.plugin.setNumber("Crack", "PhysicalGroup", crackSurfaces)
                if openLines != None:
                    gmsh.plugin.setNumber("Crack", "OpenBoundaryPhysicalGroup", openLines)
                gmsh.plugin.run("Crack")
        
        # Open gmsh interface if necessary
        if '-nopopup' not in sys.argv and self.__openGmsh:
            gmsh.fltk.run()
        
        tic.Tac("Mesh","Meshing with gmsh", self.__verbosity)

        if folder != "":
            # gmsh.write(Dossier.Join([folder, "model.geo"])) # It doesn't seem to work, but that's okay
            self._Synchronize()

            if not Folder.Exists(folder):
                os.makedirs(folder)
            msh = Folder.Join(folder, f"{filename}.msh")
            gmsh.write(msh)
            tic.Tac("Mesh","Saving .msh", self.__verbosity)

    def _Mesh_Get_Mesh(self, coef=1) -> Mesh:
        """Creates the mesh object from the created gmsh mesh."""
        
        tic = Tic()

        dict_groupElem: dict[ElemType, _GroupElem] = {}
        meshDim = gmsh.model.getDimension()
        elementTypes = gmsh.model.mesh.getElementTypes()
        nodes, coord, __ = gmsh.model.mesh.getNodes()
        
        nodes = np.array(nodes, dtype=int) - 1 # node numbers
        Nn = nodes.shape[0] # Number of nodes

        # Old method was boggling
        # The bugs have been fixed because I didn't properly organize the nodes when I created them
        # https://gitlab.onelab.info/gmsh/gmsh/-/issues/1926
        # thats why there is now 'changes' array because jumps in nodes may append when there is a open crack in the mesh

        # Organize nodes from smallest to largest
        sortedIdx = np.argsort(nodes)
        sortedNodes = nodes[sortedIdx]

        # Here we will detect jumps in node numbering
        # Example nodes = [0 1 2 3 4 5 6 8]
        
        # Here we will detect the jump between 6 and 8.
        # diff = [0 0 0 0 0 0 0 1]
        diff = sortedNodes - np.arange(Nn)

        # Array that stores the changes        
        # For example below -> Changes = [0 1 2 3 4 5 6 0 7]
        # changes is used such correctedNodes = changes[nodes]
        changes = np.zeros(nodes.max()+1, dtype=int)        
        changes[sortedNodes] = sortedNodes - diff

        # The coordinate matrix of all nodes used in the mesh is constructed        
        coord: np.ndarray = coord.reshape(-1,3)[sortedIdx,:]

        # Apply coef to scale the coordinates
        coord = coord * coef

        knownDims = [] # known dimensions in the mesh
        # For each element type
        for gmshId in elementTypes:
                                        
            # get element numbers and connection matrix
            elementTags, nodeTags = gmsh.model.mesh.getElementsByType(gmshId)
            elementTags = np.asarray(elementTags, dtype=int) - 1 # tags for each elements
            nodeTags = np.asarray(nodeTags, dtype=int) - 1 # connection matrix in shape (e * nPe)

            nodeTags: np.ndarray = changes[nodeTags] # Apply changes to correct jumps in nodes
            
            # Elements
            Ne = elementTags.shape[0] # number of elements
            nPe = GroupElemFactory.Get_ElemInFos(gmshId)[1] # nodes per element
            connect: np.ndarray = nodeTags.reshape(Ne, nPe) # creates connect matrix

            # Nodes
            nodes = np.asarray(list(set(nodeTags)), dtype=int)
            Nmax = nodes.max() # checks that max node numbers can be reached in coord
            assert Nmax <= (coord.shape[0]-1), f"Nodes {Nmax} doesn't exist in coord"

            # Element group creation
            groupElem = GroupElemFactory.Create(gmshId, connect, coord, nodes)
            
            # We add the element group to the dictionary containing all groups
            dict_groupElem[groupElem.elemType] = groupElem
            
            # Check that the mesh does not have a group of elements of this dimension
            if groupElem.dim in knownDims and groupElem.dim == meshDim:
                recoElement = 'Triangular' if meshDim == 2 else 'Tetrahedron'
                raise Exception(f"Importing the mesh from gmsh is impossible because several {meshDim}D elements have been detected.\nTry out with {recoElement} elements.\n You can also try to reduce the mesh size")
                # TODO make it work ?
                # Can be complicated especially in the creation of elemental matrices and assembly
                # Not impossible but not trivial
                # Restart the procedure if it doesn't work?
            knownDims.append(groupElem.dim)

            # Here we'll retrieve the nodes and elements belonging to a group
            physicalGroups = gmsh.model.getPhysicalGroups(groupElem.dim)
            # add nodes and elements associated with physical groups
            def __addPysicalGroup(group: tuple[int, int]):

                dim = group[0]
                tag = group[1]
                name = gmsh.model.getPhysicalName(dim, tag)

                nodeTags, __ = gmsh.model.mesh.getNodesForPhysicalGroup(dim, tag)
                    
                # If no node has been retrieved, move on to the nextPhysics group.
                if nodeTags.size == 0: return
                nodeTags = np.array(nodeTags, dtype=int) - 1

                # nodes associated with the group
                nodesGroup = changes[nodeTags] # Apply change

                # add the group for notes and elements
                groupElem.Set_Nodes_Tag(nodesGroup, name)
                groupElem.Set_Elements_Tag(nodesGroup, name)

            [__addPysicalGroup(group) for group in physicalGroups]
        
        tic.Tac("Mesh","Construct mesh object", self.__verbosity)

        gmsh.finalize()

        mesh = Mesh(dict_groupElem, self.__verbosity)

        return mesh
    
    @staticmethod
    def _Construct_2D_meshes(L=10, h=10, meshSize=3) -> list[Mesh]:
        """Creates 2D meshes."""

        mesher = Mesher(openGmsh=False, verbosity=False)

        list_mesh2D = []
        
        domain = Domain(Point(0,0,0), Point(L, h, 0), meshSize=meshSize)
        line = Line(Point(x=0, y=h/2, isOpen=True), Point(x=L/2, y=h/2), meshSize=meshSize, isOpen=False)
        lineOpen = Line(Point(x=0, y=h/2, isOpen=True), Point(x=L/2, y=h/2), meshSize=meshSize, isOpen=True)
        circle = Circle(Point(x=L/2, y=h/2), L/3, meshSize=meshSize, isHollow=True)
        circleClose = Circle(Point(x=L/2, y=h/2), L/3, meshSize=meshSize, isHollow=False)

        domain_area = L*h

        def testArea(area):
            assert np.abs(domain_area-area)/domain_area <= 1e-10, "Incorrect surface"

        # For each type of 2D element
        for elemType in ElemType.Get_2D():

            print(elemType)

            mesh1 = mesher.Mesh_2D(domain, elemType=elemType, isOrganised=False)
            testArea(mesh1.area)
            
            mesh2 = mesher.Mesh_2D(domain, elemType=elemType, isOrganised=True)
            testArea(mesh2.area)

            mesh3 = mesher.Mesh_2D(domain, [circle], elemType)
            # Here we don't check because there are too few elements to properly represent the hole

            mesh4 = mesher.Mesh_2D(domain, [circleClose], elemType)
            testArea(mesh4.area)

            mesh5 = mesher.Mesh_2D(domain, cracks=[line], elemType=elemType)
            testArea(mesh5.area)

            mesh6 = mesher.Mesh_2D(domain, cracks=[lineOpen], elemType=elemType)
            testArea(mesh6.area)

            for m in [mesh1, mesh2, mesh3, mesh4, mesh5, mesh6]:
                list_mesh2D.append(m)
        
        return list_mesh2D

    @staticmethod
    def _Construct_3D_meshes(L=130, h=13, b=13, meshSize=7.5, useImport3D=False) -> list[Mesh]:
        """Creates 3D meshes."""        

        domain = Domain(Point(y=-h/2,z=-b/2), Point(x=L, y=h/2,z=-b/2), meshSize=meshSize)
        circleCreux = Circle(Point(x=L/2, y=0,z=-b/2), h*0.7, meshSize=meshSize, isHollow=True)
        circle = Circle(Point(x=L/2, y=0 ,z=-b/2), h*0.7, meshSize=meshSize, isHollow=False)
        axis = Line(domain.pt1+[-1,0], domain.pt1+[-1,h])

        volume = L*h*b

        def testVolume(val):
            assert np.abs(volume-val)/volume <= 1e-10, "Incorrect volume"

        folder = Folder.Get_Path()        
        partPath = Folder.Join(folder,"examples","_parts","beam.stp")

        mesher = Mesher()

        list_mesh3D = []
        # For each type of 3D element
        for elemType in ElemType.Get_3D():
            
            if useImport3D and elemType in [ElemType.TETRA4,ElemType.TETRA10]:
                meshPart = mesher.Mesh_Import_part(partPath, 3, meshSize=meshSize, elemType=elemType)
                list_mesh3D.append(meshPart)

            mesh1 = mesher.Mesh_Extrude(domain, [], [0,0,-b], [3], elemType=elemType)
            list_mesh3D.append(mesh1)
            testVolume(mesh1.volume)

            mesh2 = mesher.Mesh_Extrude(domain, [circleCreux], [0,0,-b], [3], elemType)
            list_mesh3D.append(mesh2)

            mesh3 = mesher.Mesh_Extrude(domain, [circle], [0,0,-b], [3], elemType)
            list_mesh3D.append(mesh3)
            testVolume(mesh3.volume)

        return list_mesh3D
    
    def Save_Simu(self, simu, results: list[str]=[], details=False,
                  edgeColor='black', plotMesh=True, showAxes=False, folder: str="") -> None:
        """Save the simulation in gmsh.pos format using gmsh.view

        Parameters
        ----------
        simu : _Simu
            simulation
        results : list[str], optional
            list of result you want to plot, by default []
        details : bool, optional
            get default result values with details or not see `simu.Results_nodesField_elementsField(details)`, by default False
        edgeColor : str, optional
            color used to plot the edges, by default 'black'
        plotMesh : bool, optional
            plot the mesh, by default True
        showAxes : bool, optional
            show the axes, by default False
        folder : str, optional
            folder used to save .pos file, by default ""
        """

        from ..Simulations import _Simu
        assert isinstance(simu, _Simu), 'simu must be a simu object'
        
        assert isinstance(results, list), 'results must be a list'
        
        self._Init_gmsh()

        def getColor(c:str):
            """transform matplotlib color to rgb"""
            rgb = np.asarray(matplotlib.colors.to_rgb(edgeColor)) * 255
            rgb = np.asarray(rgb, dtype=int)
            return rgb

        def reshape(values: np.ndarray):
            """reshape values to get them at the corners of the elements"""
            values_n = np.reshape(values, (mesh.Nn, -1))
            values_e: np.ndarray = values_n[connect_e]
            if len(values_e.shape) == 3:
                values_e = np.transpose(values_e, (0,2,1))
            return values_e.reshape((mesh.Ne, -1))
        
        mesh = simu.mesh        
        Ne = mesh.Ne
        nbCorners = mesh.groupElem.nbCorners # do this because it is not working for quadratic elements
        connect_e = mesh.connect[:,:nbCorners]
        elements_e = reshape(mesh.coord)

        def types(elemType: str):
            """get gmsh type associated with elemType"""
            if 'POINT' in elemType:
                return 'P'
            elif 'SEG' in elemType:
                return 'L'
            elif 'TRI' in elemType:
                return 'T'
            elif 'QUAD' in elemType:
                return 'Q'
            elif 'TETRA' in elemType:
                return 'S'
            elif 'HEXA' in elemType:
                return 'H'
            elif 'PRISM' in elemType:
                return 'I'
            elif 'PYRA' in elemType:
                return 'Y'
        
        gmshType = types(mesh.elemType)
        colorElems = getColor(edgeColor)

        # get nodes and elements field to plot
        nodesField, elementsField = simu.Results_nodesField_elementsField()
        [results.append(result) for result in (nodesField + elementsField) if result not in results]

        dict_results: dict[str, list[np.ndarray]] = {result: [] for result in results}

        # activates the first iteration
        simu.Set_Iter(0, resetAll=True)

        for i in range(simu.Niter):
            simu.Set_Iter(i)
            [dict_results[result].append(reshape(simu.Result(result))) for result in results]
            
        def AddView(name: str, values_e: np.ndarray):
            """Add a view"""

            if name == 'displacement_matrix_0':
                name='ux'
            elif name == 'displacement_matrix_1':
                name='uy'
            elif name == 'displacement_matrix_2':
                name='uz'                

            view = gmsh.view.add(name)
            
            gmsh.view.option.setNumber(view, "IntervalsType", 3)
            # (1: iso, 2: continuous, 3: discrete, 4: numeric)
            gmsh.view.option.setNumber(view, "NbIso", 10)

            if plotMesh:
                gmsh.view.option.setNumber(view, "ShowElement", 1)

            if showAxes:
                gmsh.view.option.setNumber(view, "Axes", 1)
                # (0: none, 1: simple axes, 2: box, 3: full grid, 4: open grid, 5: ruler)
            
            gmsh.view.option.setColor(view, 'Lines', *colorElems)
            gmsh.view.option.setColor(view, 'Triangles', *colorElems)
            gmsh.view.option.setColor(view, 'Quadrangles', *colorElems)
            gmsh.view.option.setColor(view, 'Tetrahedra', *colorElems)
            gmsh.view.option.setColor(view, 'Hexahedra', *colorElems)
            gmsh.view.option.setColor(view, 'Pyramids', *colorElems)
            gmsh.view.option.setColor(view, 'Prisms', *colorElems)

            # S for scalar, V for vector, T
            if values_e.shape[1] == nbCorners:
                vt = 'S'
            else:
                vt = 'S'

            res = np.concatenate((elements_e, values_e), 1)

            gmsh.view.addListData(view, vt+gmshType, Ne, res.ravel())
            
            if folder != "":
                gmsh.view.write(view, Folder.Join(folder, "simu.pos"), True)

            return view

        for result in dict_results.keys():

            nIter = len(dict_results[result])

            if nIter == 0: continue

            dof_n = dict_results[result][0].shape[-1] // nbCorners

            vals_e_i_n = np.concatenate(dict_results[result], 1).reshape((Ne, nIter, dof_n, -1))

            if dof_n == 1:
                view = AddView(result, vals_e_i_n[:,:,0].reshape((Ne,-1)))
            else:
                views = [AddView(result+f'_{n}', vals_e_i_n[:,:,n].reshape(Ne,-1)) for n in range(dof_n)]

        # Launch the GUI to see the results:
        if '-nopopup' not in sys.argv and self.__openGmsh:
            gmsh.fltk.run()

        gmsh.finalize()<|MERGE_RESOLUTION|>--- conflicted
+++ resolved
@@ -1047,20 +1047,9 @@
         # Crack creation
         crackLines, __, openPoints, __ = self._Cracks_SetPhysicalGroups(cracks, entities2D)
 
-<<<<<<< HEAD
-        # get created surfaces        
-        surfaces = [entity[1] for entity in factory.getEntities(2)]
-        self._OrganiseSurfaces(surfaces, elemType, isOrganised)
-        # if (len(cracks) > 0 and 'QUAD' in elemType) or len(additionalSurfaces) > 0:
-        #     # dont delete
-        #     self._Synchronize()
-        #     surfaceTags = [s[1] for s in gmsh.model.getEntities(2)]
-        #     self._OrganiseSurfaces(surfaceTags, elemType, isOrganised)
-=======
         # get created surfaces
         surfaces = [entity[1] for entity in factory.getEntities(2)]
         self._Surfaces_Organize(surfaces, elemType, isOrganised)
->>>>>>> aa759dcf
 
         self._Mesh_Refine(refineGeoms, contour.meshSize)
 
@@ -1746,6 +1735,9 @@
         # activates the first iteration
         simu.Set_Iter(0, resetAll=True)
 
+        # activates the first iteration
+        simu.Set_Iter(0, resetAll=True)
+
         for i in range(simu.Niter):
             simu.Set_Iter(i)
             [dict_results[result].append(reshape(simu.Result(result))) for result in results]

# Copyright (C) 2021-2024 Université Gustave Eiffel.
# This file is part of the EasyFEA project.
# EasyFEA is distributed under the terms of the GNU General Public License v3 or later, see LICENSE.txt and CREDITS.md for more information.

"""Module containing functions used to display simulations and meshes with matplotlib (https://matplotlib.org/)."""

import platform
from typing import Union, Callable
import numpy as np
import pandas as pd
from enum import Enum

# Matplotlib: https://matplotlib.org/
import matplotlib.colors as colors
import matplotlib.pyplot as plt
from mpl_toolkits.mplot3d import Axes3D
from matplotlib.collections import PolyCollection, LineCollection
from mpl_toolkits.mplot3d.art3d import Poly3DCollection, Line3DCollection
from mpl_toolkits.axes_grid1 import make_axes_locatable # use to do colorbarIsClose
import matplotlib.animation as animation

# utilities
from . import Folder, Tic
# simulations
from ..simulations._simu import _Simu
# fem
from ..fem import Mesh, _GroupElem

# Ideas: https://www.python-graph-gallery.com/

# ----------------------------------------------
# Plot Simu or Mesh 
# ----------------------------------------------
def Plot_Result(obj, result: Union[str,np.ndarray], deformFactor=0.0, coef=1.0,
                nodeValues=True, plotMesh=False, edgecolor='black', title="",
                cmap="jet", ncolors=256, clim=(None, None), colorbarIsClose=False, colorbarLabel="",
                ax: plt.Axes=None, folder="", filename="") -> plt.Axes:
    """Plots a simulation's result.

    Parameters
    ----------
    obj : Simu or Mesh
        object containing the mesh
    result : str or np.ndarray
        result you want to display.\n
        Must be included in simu.Get_Results() or be a numpy array of size of (Ne, Ne).
    deformFactor : float, optional
        factor used to display the deformed solution (0 means no deformations), default 0.0
    coef : float, optional
        coef to apply to the solution, by default 1.0
    nodeValues : bool, optional
        displays result to nodes otherwise displays it to elements, by default True
    plotMesh : bool, optional
        displays mesh, by default False
    edgecolor : str, optional
        Color used to plot the mesh, by default 'black'
    title: str, optional
        figure title, by default ""
    cmap: str, optional
        the color map used near the figure, by default "jet" \n
        ["jet", "seismic", "binary", "viridis"] -> https://matplotlib.org/stable/tutorials/colors/colormaps.html
    ncolors : int, optional
        number of colors for colorbar, by default 21
    clim : sequence[float], optional
        Two item color bar range for scalars. Defaults to minimum and maximum of scalars array. Example: (-1, 2), by default (None, None)
    colorbarIsClose : bool, optional
        color bar is displayed close to the figure, by default False
    colorbarLabel: str, optional
        colorbar label, by default ""
    ax: axis, optional
        Axis to use, default None, by default None
    folder : str, optional
        save folder, by default "".
    filename : str, optional
        filename, by default ""

    Returns
    -------
    Figure, Axis, colorbar
        fig, ax, cb
    """
    
    tic = Tic()

    simu, mesh, coordo, inDim = _Init_obj(obj, deformFactor)
    plotDim = mesh.dim # plot dimension

    # don't know how to display nodal values on lines
    nodeValues = False if plotDim == 1 else nodeValues

    # When mesh use 3D elements, results are displayed only on 2D elements.
    # To display values on 2D elements, we first need to know the values at 3D nodes.
    nodeValues = True if plotDim == 3 else nodeValues # do not modify

    # Retrieves values that will be displayed
    if isinstance(result, str):
        if simu == None:
            raise Exception("obj is a mesh, so the result must be an array of dimension Nn or Ne")
        values = simu.Result(result, nodeValues) # Retrieve result from option
        if not isinstance(values, np.ndarray): return
    
    elif isinstance(result, np.ndarray):
        values = result
        size = result.size
        if size not in [mesh.Ne, mesh.Nn]:
            raise Exception("Must be an array of dimension Nn or Ne")
        if size == mesh.Ne and nodeValues:
            # calculate nodal values for element values
            values = mesh.Get_Node_Values(result)
        elif size == mesh.Nn and not nodeValues:
            values_e = mesh.Locates_sol_e(result)
            values = np.mean(values_e, 1)        
    else:
        raise Exception("result must be a string or an array")
    
    values *= coef # Apply coef to values

    # Builds boundary markers for the colorbar
    min, max = clim
    if min == None and max == None:
        if isinstance(result, str) and result == "damage":
            min = values.min()-1e-12
            max = np.max([values.max()+1e-12, 1])
            ticks = np.linspace(min,max,11)
            # ticks = np.linspace(0,1,11) # ticks colorbar
        else:
            max = np.max(values)+1e-12 if max == None else max
            min = np.min(values)-1e-12 if min == None else min
            ticks = np.linspace(min,max,11)
        levels = np.linspace(min, max, ncolors)
    else:
        ticks = np.linspace(min, max, 11)
        levels = np.linspace(min, max, ncolors)
    
    if ncolors != 256:
        norm = colors.BoundaryNorm(boundaries=np.linspace(min, max, 11), ncolors=256)
    else:
        norm = None

    if ax is not None:
        _Remove_colorbar(ax)
        ax.clear()
        fig = ax.figure
        # change the plot dimentsion if the given axes is in 3d
        inDim = 3 if ax.name == '3d' else inDim

    if inDim in [1,2]:
        # Mesh contained in a 2D plane
        # Only designed for one element group!

        if ax == None:
            ax = Init_Axes()
            fig = ax.figure
            ax.set_xlabel(r"$x$")
            ax.set_ylabel(r"$y$")

        # construct coordinates for each elements
        faces = mesh.groupElem.faces
        connectFaces = mesh.connect[:,faces]
        elements_coordinates = coordo[connectFaces,:2]

        # Plots the mesh
        if plotMesh:
            if mesh.dim == 1:
                # mesh for 1D elements are points                
                ax.plot(*mesh.coord[:,:inDim].T, c=edgecolor, lw=0.1, marker='.', ls='')
            else:
                # mesh for 2D elements are lines / segments
                pc = LineCollection(elements_coordinates, edgecolor=edgecolor, lw=0.5)
                ax.add_collection(pc)

        # Plots element values
        if mesh.Ne == len(values):
            if mesh.dim == 1:
                pc = LineCollection(elements_coordinates, lw=1.5, cmap=cmap, norm=norm)
            else:
                pc = PolyCollection(elements_coordinates, lw=0.5, cmap=cmap, norm=norm)
            pc.set_clim(min, max)
            pc.set_array(values)
            ax.add_collection(pc)
            ticks = None if ncolors != 11 else ticks

        # Plots node values
        elif mesh.Nn == len(values):
            # retrieves triangles from each face to use the trisurf function
            triangles = mesh.groupElem.triangles
            connectTri = np.reshape(mesh.connect[:, triangles], (-1,3))
            # tripcolor, tricontour, tricontourf
            pc = ax.tricontourf(coordo[:,0], coordo[:,1], connectTri, values,
                                levels, cmap=cmap, vmin=min, vmax=max)

        # scale the axis
        ax.autoscale()
        ax.axis('equal')

        if colorbarIsClose:
            divider = make_axes_locatable(ax)
            cax = divider.append_axes('right', size='10%', pad=0.1)
            # # cax = divider.add_auto_adjustable_area(use_axes=ax, pad=0.1, adjust_dirs='right')
        else:
            cax=None
    
        cb = plt.colorbar(pc, ax=ax, cax=cax, ticks=ticks)
    
    elif inDim == 3:
        # If the mesh is a 3D mesh, only the 2D elements of the mesh will be displayed.
        # A 3D mesh can contain several types of 2D element.
        # For example, when PRISM6 -> TRI3 and QUAD4 at the same time

        plotDim = 2 if plotDim == 3 else plotDim

        if ax == None:
            ax = Init_Axes(3)
            fig = ax.figure
            ax.set_xlabel(r"$x$")
            ax.set_ylabel(r"$y$")
            ax.set_zlabel(r"$z$")

        # constructs the face connection matrix
        connectFaces = []
        groupElems = mesh.Get_list_groupElem(plotDim)
        list_faces = _Get_list_faces(mesh, plotDim)
        for groupElem, faces in zip(groupElems, list_faces):            
            connectFaces.extend(groupElem.connect[:,faces])
        connectFaces = np.asarray(connectFaces, dtype=int)

        elements_coordinates: np.ndarray = coordo[connectFaces, :3]

        if nodeValues:
            # If the result is stored at nodes, we'll average the node values over the element.
            facesValues = []
            # for each group of elements, we'll calculate the value to be displayed on each element
            for groupElem in groupElems:                
                values_loc = values[groupElem.connect]
                values_e = np.mean(values_loc, axis=1)
                facesValues.extend(values_e)
            facesValues = np.array(facesValues)
        else:
            facesValues = values

        # updates max and min
        max = np.max([facesValues.max(), max])
        min = np.min([facesValues.min(), min])

        # Displays result with or without the mesh
        if plotMesh:
            if plotDim == 1:
                ax.plot(*mesh.coordGlob.T, c='black', lw=0.1, marker='.', ls='')
                pc = Line3DCollection(elements_coordinates, cmap=cmap, zorder=0, norm=norm)
            elif plotDim == 2:
                pc = Poly3DCollection(elements_coordinates, edgecolor='black', linewidths=0.5, cmap=cmap, zorder=0, norm=norm)
        else:
            if plotDim == 1:
                pc = Line3DCollection(elements_coordinates, cmap=cmap, zorder=0, norm=norm)
            if plotDim == 2:
                pc = Poly3DCollection(elements_coordinates, cmap=cmap, zorder=0, norm=norm)

        # Colors are applied to the faces
        pc.set_array(facesValues)
        pc.set_clim(min, max)
        ax.add_collection3d(pc)
        # We set the colorbar limits and display it
        cb = fig.colorbar(pc, ax=ax, ticks=ticks)
        
        # Change axis scale
        _Axis_equal_3D(ax, mesh.coordGlob)

    cb.set_label(colorbarLabel)

    # Title
    # if no title has been entered, the constructed title is used
    if title == "" and isinstance(result, str):
        optionTex = result
        if isinstance(result, str):
            if result == "damage":
                optionTex = "\phi"
            elif result == "thermal":
                optionTex = "T"
            elif "S" in result and (not "_norm" in result):
                optionFin = result.split('S')[-1]
                optionTex = f"\sigma_{'{'+optionFin+'}'}"
            elif "E" in result:
                optionFin = result.split('E')[-1]
                optionTex = f"\epsilon_{'{'+optionFin+'}'}"
        
        # Specify whether values are on nodes or elements
        if nodeValues:
            # loc = "^{n}"
            loc = ""
        else:
            loc = "^{e}"
        title = optionTex+loc
        ax.set_title(fr"${title}$")
    else:
        ax.set_title(f"{title}")

    tic.Tac("Display","Plot_Result")

    # If the folder has been filled in, save the figure.
    if folder != "":
        if filename=="":
            filename = result
        Save_fig(folder, filename, transparent=False)

    # Returns figure, axis and colorbar
    return ax
    
def Plot_Mesh(obj, deformFactor=0.0,
              alpha=1.0, facecolors='c', edgecolor='black', lw=0.5,
              ax: plt.Axes=None, folder="", title="") -> plt.Axes:
    """Plots the mesh.

    Parameters
    ----------
    obj : Simu or Mesh
        object containing the mesh    
    deformFactor : float, optional
        Factor used to display the deformed solution (0 means no deformations), default 0.0
    alpha : float, optional
        face transparency, default 1.0    
    facecolors: str, optional
        facecolors, default 'c' (cyan)
    edgecolor: str, optional
        edgecolor, default 'black'
    lw: float, optional
        line width, default 0.5    
    ax: plt.Axes, optional
        Axis to use, default None
    folder : str, optional
        save folder, default "".
    title: str, optional
        figure title, by default ""

    Returns
    -------
    plt.Axes
    """
    
    tic = Tic()

    simu, mesh, coordo, inDim = _Init_obj(obj, deformFactor)

    if ax != None:
        inDim = 3 if ax.name == '3d' else inDim

    deformFactor = 0 if simu == None else np.abs(deformFactor)

    # Dimensions of displayed elements
    dimElem = mesh.dim 
    # If the mesh is a 3D mesh, only the 2D elements of the mesh will be displayed.    
    if dimElem == 3: dimElem = 2
    
    # constructs the connection matrix for the faces
    list_groupElem = mesh.Get_list_groupElem(dimElem)
    list_faces = _Get_list_faces(mesh, dimElem)
    connectFaces = []
    for groupElem, faces in zip(list_groupElem, list_faces):
        connectFaces.extend(groupElem.connect[:,faces])
    connectFaces = np.asarray(connectFaces, dtype=int)

    # faces coordinates
    coordFacesDef: np.ndarray = coordo[connectFaces, :inDim]
    coordFaces = mesh.coordGlob[connectFaces, :inDim]

    if title == "":
        title = f"{mesh.elemType} : Ne = {mesh.Ne}, Nn = {mesh.Nn}"
        
    if inDim in [1,2]:
        # in 2d space

        if ax == None:
            ax = Init_Axes()
            ax.set_xlabel(r"$x$")
            ax.set_ylabel(r"$y$")
            ax.set_title(title)

        if deformFactor > 0:            
            # Deformed mesh
            pc = LineCollection(coordFacesDef, edgecolor='red', lw=lw, antialiaseds=True, zorder=1)
            ax.add_collection(pc)
            # Overlay undeformed and deformed mesh
            # Undeformed mesh
            pc = LineCollection(coordFaces, edgecolor=edgecolor, lw=lw, antialiaseds=True, zorder=1) 
            ax.add_collection(pc)            
        else:
            # Undeformed mesh
            pc = LineCollection(coordFaces, edgecolor=edgecolor, lw=lw, zorder=1)
            ax.add_collection(pc)
            if alpha > 0:
                pc = PolyCollection(coordFaces, facecolors=facecolors, edgecolor=edgecolor, lw=lw, zorder=1, alpha=alpha)            
                ax.add_collection(pc)

        if mesh.dim == 1:
            # nodes
            ax.plot(*mesh.coordGlob[:,:2].T, c='black', lw=lw, marker='.', ls='')
            if deformFactor > 0:
                ax.plot(*coordo[:,:2].T, c='red', lw=lw, marker='.', ls='')
        
        ax.autoscale()
        if ax.name != '3d':
            ax.axis('equal')

    elif inDim == 3:
        # in 3d space

        if ax == None:
            ax = Init_Axes(3)
            ax.set_xlabel(r"$x$")
            ax.set_ylabel(r"$y$")
            ax.set_zlabel(r"$z$")
            ax.set_title(title)

        if deformFactor > 0:
            # Displays only 1D or 2D elements, depending on the mesh type
            if dimElem > 1:
                # Deformed 2D mesh 
                pcDef = Poly3DCollection(coordFacesDef, edgecolor='red', linewidths=0.5, alpha=0, zorder=0)
                ax.add_collection3d(pcDef)                
                # Overlay the two meshes
                # Undeformed mesh
                # ax.scatter(x,y,z, linewidth=0, alpha=0)
                pcNonDef = Poly3DCollection(coordFaces, edgecolor=edgecolor, linewidths=0.5, alpha=0, zorder=0)
                ax.add_collection3d(pcNonDef)

            else:
                # Deformed mesh
                pc = Line3DCollection(coordFacesDef, edgecolor='red', lw=lw, antialiaseds=True, zorder=0)
                ax.add_collection3d(pc)
                # Overlay undeformed and deformed mesh
                # Undeformed mesh
                pc = Line3DCollection(coordFaces, edgecolor=edgecolor, lw=lw, antialiaseds=True, zorder=0)
                ax.add_collection3d(pc)
                # nodes
                ax.plot(*mesh.coordGlob.T, c='black', lw=lw, marker='.', ls='')
                ax.plot(*coordo.T, c='red', lw=lw, marker='.', ls='')

        else:
            # Undeformed mesh
            # Displays only 1D or 2D elements, depending on the mesh type
            if dimElem > 1:
                pc = Poly3DCollection(coordFaces, facecolors=facecolors, edgecolor=edgecolor, linewidths=0.5, alpha=alpha, zorder=0)
            else:
                pc = Line3DCollection(coordFaces, edgecolor=edgecolor, lw=lw, antialiaseds=True, zorder=0)
                ax.plot(*coordo.T, c='black', lw=lw, marker='.', ls='')
            ax.add_collection3d(pc, zs=0, zdir='z')
            
        _Axis_equal_3D(ax, coordo)

    tic.Tac("Display","Plot_Mesh")

    if folder != "":
        Save_fig(folder, "mesh")

    return ax

def Plot_Nodes(mesh, nodes=[],
               showId=False, marker='.', c='red', ax: plt.Axes=None) -> plt.Axes:
    """Plots the mesh's nodes.

    Parameters
    ----------
    mesh : Mesh
        mesh    
    nodes : list[np.ndarray], optional
        nodes to display, default []
    showId : bool, optional
        display numbers, default False
    marker : str, optional
        marker type (matplotlib.markers), default '.'
    c : str, optional
        color, default 'red'
    ax : plt.Axes, optional
        Axis to use, default None, default None

    Returns
    -------
    plt.Axes
    """
    
    tic = Tic()
    
    mesh = _Init_obj(mesh)[1]

    inDim = mesh.inDim

    if ax == None:
        ax = Init_Axes(inDim)
        ax.set_title("")
    else:        
        inDim = 3 if ax.name == '3d' else inDim
    
    if len(nodes) == 0:
        nodes = mesh.nodes
    else:
        nodes = np.asarray(list(set(np.ravel(nodes))))
    
    coordo = mesh.coordGlob

    if inDim == 2:
        ax.plot(*coordo[nodes,:2].T, ls='', marker=marker, c=c, zorder=2.5)
        if showId:            
            [ax.text(*coordo[noeud,:2].T, str(noeud), c=c) for noeud in nodes]
        ax.axis('equal')
    elif inDim == 3:            
        ax.plot(*coordo[nodes].T, ls='', marker=marker, c=c, zorder=2.5)
        if showId:
            [ax.text(*coordo[noeud].T, str(noeud), c=c) for noeud in nodes]
        _Axis_equal_3D(ax, coordo)

    tic.Tac("Display","Plot_Nodes")

    return ax

def Plot_Elements(mesh: Mesh, nodes=[], dimElem: int=None,
                  showId=False, alpha=1.0, c='red', edgecolor='black', ax: plt.Axes=None) -> plt.Axes:
    """Plots the mesh's elements corresponding to the given nodes.

    Parameters
    ----------
    mesh : Mesh
        mesh
    nodes : list, optional
        node numbers, by default []
    dimElem : int, optional
        dimension of elements, by default None
    showId : bool, optional
        display numbers, by default False    
    alpha : float, optional
        transparency of faces, by default 1.0
    c : str, optional
        color used to display faces, by default 'red
    edgecolor : str, optional
        color used to display segments, by default 'black'
    ax : plt.Axes, optional
        Axis to use, default None

    Returns
    -------
    plt.Axes
    """

    tic = Tic()

    inDim = mesh.inDim

    if dimElem == None:
        dimElem = 2 if mesh.inDim == 3 else mesh.dim

    # list of element group associated with the dimension
    list_groupElem = mesh.Get_list_groupElem(dimElem)[:1]
    if len(list_groupElem) == 0: return

    if ax == None:
        ax = Init_Axes(inDim)
    else:        
        inDim = 3 if ax.name == '3d' else inDim

    # for each group elem
    for groupElem in list_groupElem:

        # get the elements associated with the nodes
        if len(nodes) > 0:
            elements = groupElem.Get_Elements_Nodes(nodes)
        else:
            elements = np.arange(groupElem.Ne)

        if elements.size == 0: continue

        # Construct the faces coordinates
        connect_e = groupElem.connect # connect
        coord_n = groupElem.coordGlob[:,:mesh.inDim] # global coordinates
        faces = groupElem.faces # faces indexes
        coordFaces_e = coord_n[connect_e[:, faces]] # faces coordinates
        coordFaces = coordFaces_e[elements]

        # center coordinates for each elements
        center_e = np.mean(coordFaces_e, axis=1)
        
        # plot the entities associated with the tag
        if mesh.inDim in [1,2]:
            if groupElem.dim == 1:
                # 1D elements
                pc = LineCollection(coordFaces, edgecolor=c, lw=1, zorder=2)
            else:
                # 2D elements
                pc = PolyCollection(coordFaces, facecolors=c, edgecolor=edgecolor, lw=0.5, alpha=alpha, zorder=2)
            ax.add_collection(pc)
        elif mesh.inDim == 3:
            # 2D elements
            pc = Poly3DCollection(coordFaces, facecolors=c, edgecolor=edgecolor, linewidths=0.5, alpha=alpha, zorder=2)
            ax.add_collection3d(pc, zdir='z')
        if showId:
            # plot elements id's
            [ax.text(*center_e[element], element, zorder=25, ha='center', va='center') for element in elements]

    tic.Tac("Display","Plot_Elements")

    if inDim < 3:
        ax.axis('equal')
    else:
        _Axis_equal_3D(ax, mesh.coord)

    return ax

def Plot_BoundaryConditions(simu: _Simu, ax: plt.Axes=None) -> plt.Axes:
    """Plots simulation's boundary conditions.

    Parameters
    ----------
    simu : Simu
        simulation
    ax : plt.Axes, optional
        Axis to use, default None

    Returns
    -------
    plt.Axes
    """

    tic = Tic()
    
    coord = simu.mesh.coordGlob

    # get Dirichlet and Neumann boundary conditions
    dirchlets = simu.Bc_Dirichlet
    BoundaryConditions = dirchlets
    neumanns = simu.Bc_Neuman
    BoundaryConditions.extend(neumanns)
    displays = simu.Bc_Display # boundary conditions for display used for lagrangian boundary conditions
    BoundaryConditions.extend(displays)

    if ax == None:
        ax = Plot_Elements(simu.mesh, dimElem=1, c='k')
        ax.set_title('Boundary conditions')

    for bc in BoundaryConditions:
        
        problemType = bc.problemType        
        dofsValues = bc.dofsValues
        directions = bc.directions
        nDir = len(directions)
        nodes = bc.nodes
        description = bc.description

        if problemType in ["damage","thermal"]:
            marker='o'
        elif problemType in ["elastic","beam"]:

            # get values for each direction
            sum = np.sum(dofsValues.reshape(-1, nDir), axis=0)
            values = np.round(sum, 2)
            # values will be use to choose the marker
            if len(directions) == 1:
                sign = np.sign(values[0])
                if directions[0] == 'x':
                    if sign == -1:
                        marker = '<'
                    else:
                        marker='>'
                elif directions[0] == 'y':
                    if sign == -1:
                        marker='v'
                    else:
                        marker='^'
                elif directions[0] == 'z':
                    marker='d'
            elif len(directions) == 2:
                if "Connection" in description:
                    marker='o'
                else:
                    marker='X'
            elif len(directions) > 2:
                marker='s'

        # Title        
        directions_str = str(directions).replace("'","")
        title = f"{description} {directions_str}"

        lw=0
        ax.plot(*coord[nodes,:simu.mesh.inDim].T, marker=marker, lw=lw, label=title, zorder=2.5, ls='')
    
    ax.legend()

    tic.Tac("Display","Plot_BoundaryConditions")

    return ax

__colors = {
    1 : 'tab:blue',
    2 : 'tab:orange',
    3 : 'tab:green',
    4 : 'tab:red',
    5 : 'tab:purple',
    6 : 'tab:brown',
    7 : 'tab:pink',
    8 : 'tab:gray',
    9 : 'tab:olive',
    10 : 'tab:cyan'
}

def Plot_Tags(obj, showId=False, folder="", alpha=1.0, ax: plt.Axes=None) -> plt.Axes:
    """Plots the mesh's tags (from 2d elements to points) but do not plot the 3d tags.

    Parameters
    ----------    
    obj : Simu or Mesh
        object containing the mesh
    showId : bool, optional
        shows tags, by default False
    folder : str, optional
        saves folder, by default ""
    alpha : float, optional
        transparency, by default 1.0
    ax : plt.Axes, optional
        Axis to use, default None

    Returns
    -------
    plt.Axes
    """

    tic = Tic()

    __, mesh, coordo, inDim = _Init_obj(obj, 0.0)

    # check if there is available tags in the mesh
    nTtags = [np.max([len(groupElem.nodeTags), len(groupElem.elementTags)]) for groupElem in mesh.dict_groupElem.values()]
    if np.max(nTtags) == 0:
        MyPrintError("There is no tags available in the mesh, so don't forget to use the '_Set_PhysicalGroups()' function before meshing your geometry with '_Meshing()' in the gmsh interface 'Gmsh_Interface'.")
        return

    if ax == None:
        if mesh.inDim <= 2:
            ax = Init_Axes()
            ax.set_xlabel(r"$x$")
            ax.set_ylabel(r"$y$")
        else:
            ax = Init_Axes(3)
            ax.set_xlabel(r"$x$")
            ax.set_ylabel(r"$y$")
            ax.set_zlabel(r"$z$")
    else:
        inDim = 3 if ax.name == '3d' else inDim

    # get the group of elements for dimension 2 to 0
    listGroupElem = mesh.Get_list_groupElem(2)
    listGroupElem.extend(mesh.Get_list_groupElem(1))
    listGroupElem.extend(mesh.Get_list_groupElem(0))

    # List of collections during creation
    collections = []
    for groupElem in listGroupElem:        
        
        # Tags available by element group
        tags_e = groupElem.elementTags
        dim = groupElem.dim
        coordo = groupElem.coordGlob[:, :inDim]
        center_e: np.ndarray = np.mean(coordo[groupElem.connect], axis=1) # center of each elements
        faces_coordinates = coordo[groupElem.connect[:,groupElem.faces]]

        nColor = 0
        for tag_e in tags_e:

            nodes = groupElem.Get_Nodes_Tag(tag_e)
            elements = groupElem.Get_Elements_Tag(tag_e)
            if len(elements) == 0: continue

            coord_faces = faces_coordinates[elements]
            
            # Assigns color
            if 'L' in tag_e:
                color = 'black'
            elif 'P' in tag_e:
                color = 'black'
            elif 'S' in tag_e:
                nColor = 1
                # nColor += 1
                if nColor > len(__colors):
                    nColor = 1
                color = __colors[nColor]
            else:
                color = (np.random.random(), np.random.random(), np.random.random())
            
            x_e = np.mean(center_e[elements,0])
            y_e = np.mean(center_e[elements,1])
            if inDim == 3:
                z_e = np.mean(center_e[elements,2])

            x_n = coordo[nodes,0]
            y_n = coordo[nodes,1]
            if inDim == 3:
                z_n = coordo[nodes,2]

            if inDim in [1,2]:
                # in 2D space
                if len(nodes) > 0:
                    # lines or surfaces
                    if dim == 0:
                        # plot points
                        collections.append(ax.plot(x_n, y_n, c='black', marker='.', zorder=2, label=tag_e, lw=2, ls=''))
                    elif dim == 1:
                        # plot lines
                        pc = LineCollection(coord_faces, lw=1.5, edgecolor='black', alpha=1, label=tag_e)
                        collections.append(ax.add_collection(pc))
                    else:
                        # plot surfaces
                        pc = PolyCollection(coord_faces, facecolors=color, label=tag_e, edgecolor=color, alpha=alpha)
                        collections.append(ax.add_collection(pc))
                else:
                    # points
                    ax.plot(x_n, y_n, c='black', marker='.', zorder=2, ls='')
                    
                if showId:
                    # plots the tag on the center of the element
                    ax.text(x_e, y_e, tag_e, zorder=25)
                
            else:
                # in 3D space
                if len(nodes) > 0:
                    # lines or surfaces
                    if dim == 0:
                        # plots points
                        collections.append(ax.scatter(x_n, y_n, z_n, c='black', marker='.', zorder=2, label=tag_e, lw=2, zdir='z'))
                    elif dim == 1:
                        # plots lines
                        pc = Line3DCollection(coord_faces, lw=1.5, edgecolor='black', alpha=1, label=tag_e)
                        # collections.append(ax.add_collection3d(pc, zs=z_e, zdir='z'))
                        collections.append(ax.add_collection3d(pc, zdir='z'))
                    elif dim == 2:
                        # plots surfaces
                        pc = Poly3DCollection(coord_faces, lw=0, alpha=alpha, facecolors=color, label=tag_e)
                        pc._facecolors2d = color
                        pc._edgecolors2d = color                        
                        collections.append(ax.add_collection3d(pc, zdir='z'))                    
                else:
                    
                    collections.append(ax.scatter(x_n, y_n, z_n, c='black', marker='.', zorder=2, label=tag_e))

                if showId:
                    ax.text(x_e, y_e, z_e, tag_e, zorder=25)
    
    if inDim in [1, 2]:
        ax.autoscale()
        ax.axis('equal')        
    else:
        _Axis_equal_3D(ax, coordo)

    tic.Tac("Display","Plot_Tags")
    
    if folder != "":
        Save_fig(folder, "geom")

    __Annotation_Event(collections, ax.figure, ax)

    return ax

def __Annotation_Event(collections: list, fig: plt.Figure, ax: plt.Axes) -> None:
    """Creates an event to display the element tag currently active under the mouse at the bottom of the figure."""
    
    def Set_Message(collection, event):
        if isinstance(collection, list): return
        if collection.contains(event)[0]:        
            toolbar = ax.figure.canvas.toolbar
            coordo = ax.format_coord(event.xdata, event.ydata)
            toolbar.set_message(f"{collection.get_label()} : {coordo}")
            # TODO get surface or length ?
            # change the title instead the toolbar message ?
    
    def hover(event):
        if event.inaxes == ax:
            # TODO is there a way to access the collection containing the event directly?
            [Set_Message(collection, event) for collection in collections]

    fig.canvas.mpl_connect("motion_notify_event", hover)

# ----------------------------------------------
# Plot 1D
# ----------------------------------------------
def Plot_Force_Displacement(force: np.ndarray, displacement: np.ndarray, xlabel='u', ylabel='f', folder="", ax: plt.Axes=None) -> tuple[plt.Figure, plt.Axes]:
    """Plots the force displacement curve.

    Parameters
    ----------
    force : np.ndarray
        array of values for force
    displacement : np.ndarray
        array of values for displacements
    xlabel : str, optional
        x-axis title, by default 'u'.
    ylabel : str, optional
        y-axis title, by default 'f' folder : str, optional
    folder : str, optional
        save folder, by default ""
    ax : plt.Axes, optional
        ax in which to plot the figure, by default None

    Returns
    -------
    tuple[plt.Figure, plt.Axes]
        returns figure and ax
    """

    if isinstance(ax, plt.Axes):
        fig = ax.figure
        ax.clear()
    else:        
        ax = Init_Axes()
        fig = ax.figure

    ax.plot(np.abs(displacement), np.abs(force), c='blue')
    ax.set_xlabel(xlabel)
    ax.set_ylabel(ylabel)
    ax.grid()

    if folder != "":
        Save_fig(folder, "force-displacement")

    return fig, ax
    
def Plot_Energy(simu, load=np.array([]), displacement=np.array([]), plotSolMax=True, N=200, folder="") -> None:
    """Plots the energy for each iteration.

    Parameters
    ----------
    simu : Simu
        simulation
    load : np.ndarray, optional
        array of values, by default np.array([])
    displacement : np.ndarray, optional
        array of values, by default np.array([])
    plotSolMax : bool, optional
        displays the evolution of the maximul solution over iterations. (max damage for damage simulation), by default True
    N : int, optional
        number of iterations for which energy will be calculated, by default 200
    folder : str, optional        
        save folder, by default ""
    """

    assert isinstance(simu, _Simu)

    # First we check whether the simulation can calculate energies
    if len(simu.Results_dict_Energy()) == 0:
        print("This simulation don't calculate energies.")
        return

    # Checks whether it is possible to plot the force-displacement curve
    pltLoad = len(load) == len(displacement) and len(load) > 0    
        
    # For each displacement increment we calculate the energy
    tic = Tic()
    
    # recovers simulation results
    Niter = len(simu.results)    
    if len(load) > 0:
        ecart = np.abs(Niter - len(load))
        if ecart != 0:
            Niter -= ecart
    step = np.max([1, Niter//N])
    iterations: np.ndarray = np.arange(0, Niter, step)

    list_dict_Energy: list[dict[str, float]] = []
    times = []
    if plotSolMax : listSolMax = []

    # activates the first iteration
    simu.Set_Iter(0, resetAll=True)

    for i, iteration in enumerate(iterations):

        # Updates simulation at iteration i
        simu.Set_Iter(iteration)

        if plotSolMax : listSolMax.append(simu._Get_u_n(simu.problemType).max())

        list_dict_Energy.append(simu.Results_dict_Energy())

        time = tic.Tac("PostProcessing","Calc Energy", False)
        times.append(time)

        rmTime = Tic.Get_Remaining_Time(i, iterations.size-1, time)

        print(f"Calc Energy {i}/{iterations.size-1} {rmTime}     ", end='\r')
    print('\n')

    # Figure construction
    nrows = 1
    if plotSolMax:
        nrows += 1
    if pltLoad:
        nrows += 1
    axs: list[plt.Axes] = plt.subplots(nrows, 1, sharex=True)[1]

    iter_rows = iter(np.arange(nrows))

    # Retrieves the axis to be used for x-axes
    if len(displacement)>0:
        listX = displacement[iterations] 
        xlabel = "displacement"
    else:
        listX = iterations 
        xlabel = "iter"    

    # Transforms list_dict_Energie into a dataframe
    df = pd.DataFrame(list_dict_Energy)

    # Affiche les energies
    row: int = next(iter_rows)
    # For each energy, we plot the values
    for energie_str in df.columns:
        valeurs = df[energie_str].values
        axs[row].plot(listX, valeurs, label=energie_str)    
    axs[row].legend()
    axs[row].grid()

    if plotSolMax:
        # plot max solution
        row = next(iter_rows)
        axs[row].plot(listX, listSolMax)
        axs[row].set_ylabel(r"$max(u_n)$")
        axs[row].grid()

    if pltLoad:
        # plot the loading
        row = next(iter_rows)
        axs[row].plot(listX, np.abs(load[iterations])*1e-3)
        axs[row].set_ylabel("load")
        axs[row].grid()        
    
    axs[-1].set_xlabel(xlabel)

    if folder != "":        
        Save_fig(folder, "Energy")

    tic.Tac("PostProcessing","Calc Energy", False)

def Plot_Iter_Summary(simu: _Simu, folder="", iterMin=None, iterMax=None) -> None:
    """Plots a summary of iterations between iterMin and iterMax.

    Parameters
    ----------
    simu : _Simu
        Simulation
    folder : str, optional
        backup folder, by default ""
    iterMin : int, optional
        lower bound, by default None
    iterMax : int, optional
        upper bound, by default None
    """

    # Recovers simulation results
    iterations, list_label_values = simu.Results_Iter_Summary()

    if iterMax == None:
        iterMax = iterations.max()

    if iterMin == None:
        iterMin = iterations.min()
    
    selectionIndex = list(filter(lambda iterations: iterations >= iterMin and iterations <= iterMax, iterations))

    nbGraph = len(list_label_values)

    iterations = iterations[selectionIndex]

    axs: list[plt.Axes] = plt.subplots(nrows=nbGraph, sharex=True)[1]
    
    for ax, label_values in zip(axs, list_label_values):
        ax.grid()
        ax.plot(iterations, label_values[1][iterations], color='blue')
        ax.set_ylabel(label_values[0])

    ax.set_xlabel("iterations")

    if folder != "":
        Save_fig(folder, "resumeConvergence")

# ----------------------------------------------
# Animation
# ----------------------------------------------
def Movie_Simu(simu, result: str, folder: str, filename='video.gif', N:int=200,
               deformFactor=0.0, coef=1.0, nodeValues=True,
               plotMesh=False, edgecolor='black', fps=30, **kwargs) -> None:
    """Generates a movie from a simulation's result.

    Parameters
    ----------
    simu : _Simu
        simulation
    result : str
        result that you want to plot
    folder : str
        folder where you want to save the video
    filename : str, optional
        filename of the video with the extension (gif, mp4), by default 'video.gif'
    N : int, optional
        Maximal number of iterations displayed, by default 200
    deformFactor : int, optional
        deformation factor, by default 0.0
    coef : float, optional
        Coef to apply to the solution, by default 1.0
    nodeValues : bool, optional
        Displays result to nodes otherwise displays it to elements, by default True
    plotMesh : bool, optional
        Plot the mesh, by default False
    edgecolor : str, optional
        Color used to plot the mesh, by default 'black'
    fps : int, optional
        frames per second, by default 30
    """

    simu = _Init_obj(simu)[0]

    if simu is None:
        MyPrintError("Must give a simulation.")
        return

    Niter = len(simu.results)
    step = np.max([1, Niter//N])
    iterations: np.ndarray = np.arange(0, Niter, step)

    ax = Init_Axes(simu.mesh.inDim)
    fig = ax.figure

    # activates the first iteration
    simu.Set_Iter(0, resetAll=True)

    def DoAnim(fig: plt.Figure, i):
        simu.Set_Iter(iterations[i])
        ax = fig.axes[0]
        Plot_Result(simu, result, deformFactor, coef, nodeValues, plotMesh, edgecolor, ax=ax, **kwargs)
        ax.set_title(f"{result} {iterations[i]:d}/{Niter-1:d}")

    Movie_func(DoAnim, fig, iterations.size, folder, filename, fps)

def Movie_func(func: Callable[[plt.Figure, int], None], fig: plt.Figure, N: int,
               folder: str, filename='video.gif', fps=30, dpi=200, show=True):
    """Generates the movie for the specified function.\n
    This function will peform a loop in range(N).

    Parameters
    ----------
    func : Callable[[plt.Figure, int], None]
        The function that will use in first argument the plotter and in second argument the iter step such that.\n
        def func(fig, i) -> None
    fig : Figure
        Figure used to make the video
    N : int
        number of iteration
    folder : str
        folder where you want to save the video
    filename : str, optional
        filename of the video with the extension (eg. *.gif, *.mp4), by default 'video.gif'
    fps : int, optional
        frames per second, by default 30
    dpi: int, optional
        Dots per Inch, by default 200
    show: bool, optional
        shows the movie, by default True    
    """
    
    # Name of the video in the folder where the folder is communicated
    filename = Folder.Join(folder, filename)

    if not Folder.Exists(folder):
        Folder.os.makedirs(folder)
    
    writer = animation.FFMpegWriter(fps)
    with writer.saving(fig, filename, dpi):
        tic = Tic()
        for i in range(N):
            
            func(fig, i)

            if show:
                plt.pause(1e-12)

            writer.grab_frame()

            time = tic.Tac("Display","Movie_func", False)            

            rmTime = Tic.Get_Remaining_Time(i, N-1, time)

            print(f"Make_Movie {i}/{N-1} {rmTime}    ", end='\r')

# ----------------------------------------------
# Functions
# ----------------------------------------------
        
def Save_fig(folder:str, filename: str, transparent=False, extension='pdf', dpi='figure') -> None:
    """Saves the current figure.

    Parameters
    ----------
    folder : str
        save folder
    filename : str
        filename
    transparent : bool, optional
        transparent background, by default False
    extension : str, optional
        extension, by default 'pdf', [pdf, png]
    dpi : str, optional
        dpi, by default 'figure'
    """

    if folder == "": return

    # the filename must not contain these characters
    for char in ['NUL', '\ ', ',', '/',':','*', '?', '<','>','|']: filename = filename.replace(char, '')

    path = Folder.Join(folder, filename+'.'+extension)

    if not Folder.Exists(folder):
        Folder.os.makedirs(folder)
    
    tic = Tic()

    plt.savefig(path, dpi=dpi, transparent=transparent, bbox_inches='tight')

    tic.Tac("Display","Save figure")

def _Init_obj(obj, deformFactor: float=0.0):
    """Returns (simu, mesh, coordo, inDim) from an ojbect that could be either a _Simu or a Mesh object.
    
    Parameters
    ----------
    obj : _Simu | Mesh | _GroupElem
        An object that contain the mesh
    deformFactor : float, optional
        the factor used to deform the mesh, by default 0.0

    Returns
    -------
    tuple[_Simu|None, Mesh, ndarray, int]
        (simu, mesh, coordo, inDim)
    """

    # here we detect the nature of the object
    if isinstance(obj, _Simu):
        simu = obj
        mesh = simu.mesh
        u = simu.Results_displacement_matrix()
        coordo: np.ndarray = mesh.coordGlob + u * np.abs(deformFactor)
        inDim: int = np.max([simu.model.dim, mesh.inDim])
    elif isinstance(obj, Mesh):
        simu = None
        mesh = obj
        coordo = mesh.coordGlob
        inDim = mesh.inDim
    elif isinstance(obj, _GroupElem):
        simu = None
        mesh = Mesh({obj.elemType: obj})
        coordo = mesh.coordGlob
        inDim = mesh.inDim
    else:
        raise Exception("Must be a simulation or a mesh.")
    
    return simu, mesh, coordo, inDim

def _Get_list_faces(mesh: Mesh, dimElem:int) -> list[list[int]]:
    """Returns a list of faces for each element group of dimension dimElem.\n
    Faces is a list of index used to construct/plot a faces.\n
    You can go check their values for each groupElem in `EasyFEA/fem/elems/` folder"""
    
    assert isinstance(mesh, Mesh), "mesh must be a Mesh object"

    list_faces: list[list[int]] = [] # list of faces
    list_len: list[int] = [] # list that store the size for each faces    

    # get faces and nodes per element for each element group
    for groupElem in mesh.Get_list_groupElem(dimElem):
        list_faces.append(groupElem.faces)
        list_len.append(len(groupElem.faces))

    # make sure that faces in list_faces are at the same length
    max_len = np.max(list_len)
    # this loop make sure that faces in list_faces get the same length
    for f, faces in enumerate(list_faces.copy()):
        repeat = max_len-len(faces)
        if repeat > 0:
            faces.extend([faces[0]]*repeat)
            list_faces[f] = faces

    return list_faces

def _Remove_colorbar(ax: plt.Axes) -> None:
<<<<<<< HEAD
=======
    """Removes the current colorbar from the axis."""
>>>>>>> aa759dcf
    [collection.colorbar.remove()
    for collection in ax.collections
    if collection.colorbar is not None]


def Init_Axes(dim: int=2, elev=105, azim=-90) -> Union[plt.Axes, Axes3D]:
    """Initialize 2d or 3d axes."""
    if dim == 1 or dim == 2:
        ax = plt.subplots()[1]
    elif dim == 3:
        fig = plt.figure()
        ax: Axes3D = fig.add_subplot(projection="3d")
        ax.view_init(elev=elev, azim=azim)
    return ax

def _Axis_equal_3D(ax: Axes3D, coord: np.ndarray) -> None:
    """Changes axis size for 3D display.\n
    Center the part and make the axes the right size.

    Parameters
    ----------
    ax : plt.Axes
        Axes in which figure will be created
    coordo : np.ndarray
        mesh coordinates
    """

    # Change axis size
    xmin = np.min(coord[:,0]); xmax = np.max(coord[:,0])
    ymin = np.min(coord[:,1]); ymax = np.max(coord[:,1])
    zmin = np.min(coord[:,2]); zmax = np.max(coord[:,2])
    
    maxRange = np.max(np.abs([xmin - xmax, ymin - ymax, zmin - zmax]))
    maxRange = maxRange*0.55

    xmid = (xmax + xmin)/2
    ymid = (ymax + ymin)/2
    zmid = (zmax + zmin)/2

    ax.set_xlim([xmid-maxRange, xmid+maxRange])
    ax.set_ylim([ymid-maxRange, ymid+maxRange])
    ax.set_zlim([zmid-maxRange, zmid+maxRange])
    ax.set_box_aspect([1,1,1])

# ----------------------------------------------
# Print in terminal
# ----------------------------------------------

class __Colors(str, Enum):
    blue = '\033[34m'
    cyan = '\033[36m'
    white = '\033[37m'
    green = '\033[32m'
    black = '\033[30m'
    red = '\033[31m'    
    yellow = '\033[33m'    
    magenta = '\033[35m'

class __Sytles(str, Enum):
    BOLD = '\033[1m'
    ITALIC = '\033[3m'
    UNDERLINE = '\033[4m'
    RESET = '\33[0m'

def MyPrint(text: str, color='cyan', bold=False, italic=False, underLine=False, end:str=None) -> None:

    dct = dict(map(lambda item: (item.name, item.value), __Colors))

    if color not in dct:
        MyPrint(f"Color must be in {dct.keys()}", 'red')
    
    else:    
        formatedText = ""

        if bold: formatedText += __Sytles.BOLD
        if italic: formatedText += __Sytles.ITALIC
        if underLine: formatedText += __Sytles.UNDERLINE
        
        formatedText += dct[color] + str(text)

        formatedText += __Sytles.RESET

        print(formatedText, end=end)
    
def MyPrintError(text: str) -> str:
    return MyPrint(text, 'red')

def Section(text: str, verbosity=True) -> None:
    """Creates a new section in the terminal."""    
    edges = "======================="

    lengthText = len(text)

    lengthTot = 45

    edges = "="*int((lengthTot - lengthText)/2)

    section = f"\n\n{edges} {text} {edges}\n"

    if verbosity: MyPrint(section)

    return section

def Clear() -> None:
    """Clears the terminal."""
    syst = platform.system()
    if syst in ["Linux","Darwin"]:
        Folder.os.system("clear")
    elif syst == "Windows":
        Folder.os.system("cls")<|MERGE_RESOLUTION|>--- conflicted
+++ resolved
@@ -1285,10 +1285,7 @@
     return list_faces
 
 def _Remove_colorbar(ax: plt.Axes) -> None:
-<<<<<<< HEAD
-=======
     """Removes the current colorbar from the axis."""
->>>>>>> aa759dcf
     [collection.colorbar.remove()
     for collection in ax.collections
     if collection.colorbar is not None]
